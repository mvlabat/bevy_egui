--- conflicted
+++ resolved
@@ -6,22 +6,7 @@
     render_systems::{EguiPipelines, EguiTextureBindGroups, EguiTextureId, EguiTransforms},
     EguiRenderOutput, EguiRenderToTextureHandle, EguiSettings, RenderTargetSize,
 };
-<<<<<<< HEAD
-use bevy::{
-    ecs::world::World,
-    render::{
-        render_asset::RenderAssets,
-        render_graph::{Node, NodeRunError, RenderGraphContext, RenderLabel},
-        render_phase::TrackedRenderPass,
-        render_resource::{
-            Buffer, BufferAddress, BufferDescriptor, BufferUsages, IndexFormat, LoadOp, Operations,
-            PipelineCache, RenderPassColorAttachment, RenderPassDescriptor, StoreOp,
-        },
-        renderer::{RenderContext, RenderDevice, RenderQueue},
-        sync_world::{MainEntity, RenderEntity},
-        texture::GpuImage,
-=======
-use bevy_ecs::{prelude::*, world::World};
+use bevy_ecs::world::World;
 use bevy_render::{
     render_asset::RenderAssets,
     render_graph::{Node, NodeRunError, RenderGraphContext, RenderLabel},
@@ -29,9 +14,9 @@
     render_resource::{
         Buffer, BufferAddress, BufferDescriptor, BufferUsages, IndexFormat, LoadOp, Operations,
         PipelineCache, RenderPassColorAttachment, RenderPassDescriptor, StoreOp,
->>>>>>> 509f61f7
     },
     renderer::{RenderContext, RenderDevice, RenderQueue},
+    sync_world::{MainEntity, RenderEntity},
     texture::GpuImage,
 };
 
@@ -325,13 +310,8 @@
 
         let mut render_pass = TrackedRenderPass::new(device, render_pass);
 
-<<<<<<< HEAD
         let Some(pipeline_id) = egui_pipelines.get(&self.render_to_texture_target_main) else {
-            bevy::log::error!("no egui_pipeline");
-=======
-        let Some(pipeline_id) = egui_pipelines.get(&self.render_to_texture_target) else {
             bevy_log::error!("no egui_pipeline");
->>>>>>> 509f61f7
             return Ok(());
         };
         let Some(pipeline) = pipeline_cache.get_render_pipeline(*pipeline_id) else {
