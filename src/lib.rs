--- conflicted
+++ resolved
@@ -83,10 +83,7 @@
         Shader, SystemSet, With, Without,
     },
     render::{
-<<<<<<< HEAD
-=======
         extract_component::{ExtractComponent, ExtractComponentPlugin},
->>>>>>> cf241f1f
         extract_resource::{ExtractResource, ExtractResourcePlugin},
         render_resource::{AddressMode, SamplerDescriptor, SpecializedRenderPipelines},
         texture::{Image, ImageSampler},
@@ -582,15 +579,12 @@
         world.init_resource::<EguiUserTextures>();
         world.init_resource::<EguiMousePosition>();
         world.insert_resource(TouchId::default());
-<<<<<<< HEAD
         app.add_plugins(ExtractResourcePlugin::<EguiUserTextures>::default());
         app.add_plugins(ExtractResourcePlugin::<ExtractedEguiManagedTextures>::default());
-=======
         app.add_plugins(ExtractResourcePlugin::<EguiSettings>::default());
         app.add_plugins(ExtractComponentPlugin::<EguiContext>::default());
         app.add_plugins(ExtractComponentPlugin::<WindowSize>::default());
         app.add_plugins(ExtractComponentPlugin::<EguiRenderOutput>::default());
->>>>>>> cf241f1f
 
         app.add_systems(
             PreStartup,
@@ -658,15 +652,7 @@
                 .init_resource::<EguiTransforms>()
                 .add_systems(
                     ExtractSchedule,
-                    (
-<<<<<<< HEAD
-                        render_systems::extract_egui_render_data_system,
-=======
->>>>>>> cf241f1f
-                        render_systems::setup_new_windows_render_system,
-                        render_systems::extract_egui_textures_system,
-                    )
-                        .into_configs(),
+                    render_systems::setup_new_windows_render_system,
                 )
                 .add_systems(
                     Render,
