use crate::{
    render_systems::{
        EguiPipelines, EguiTextureBindGroups, EguiTextureId, EguiTransform, EguiTransforms,
    },
    EguiRenderOutput, EguiSettings, WindowSize,
};
use bevy::{
    ecs::world::{FromWorld, World},
    prelude::{Entity, Handle, Resource},
    render::{
        render_asset::RenderAssetUsages,
        render_graph::{Node, NodeRunError, RenderGraphContext},
        render_phase::TrackedRenderPass,
        render_resource::{
            BindGroupLayout, BindGroupLayoutEntry, BindingType, BlendComponent, BlendFactor,
            BlendOperation, BlendState, Buffer, BufferAddress, BufferBindingType, BufferDescriptor,
            BufferUsages, ColorTargetState, ColorWrites, Extent3d, FragmentState, FrontFace,
            IndexFormat, LoadOp, MultisampleState, Operations, PipelineCache, PrimitiveState,
            RenderPassColorAttachment, RenderPassDescriptor, RenderPipelineDescriptor,
            SamplerBindingType, Shader, ShaderStages, ShaderType, SpecializedRenderPipeline,
            StoreOp, TextureDimension, TextureFormat, TextureSampleType, TextureViewDimension,
            VertexBufferLayout, VertexFormat, VertexState, VertexStepMode,
        },
        renderer::{RenderContext, RenderDevice, RenderQueue},
        texture::{Image, ImageAddressMode, ImageFilterMode, ImageSampler, ImageSamplerDescriptor},
        view::{ExtractedWindow, ExtractedWindows},
    },
};
use bytemuck::cast_slice;
use egui::{TextureFilter, TextureOptions};

/// Egui shader.
pub const EGUI_SHADER_HANDLE: Handle<Shader> = Handle::weak_from_u128(9898276442290979394);

/// Egui render pipeline.
#[derive(Resource)]
pub struct EguiPipeline {
    /// Transform bind group layout.
    pub transform_bind_group_layout: BindGroupLayout,
    /// Texture bind group layout.
    pub texture_bind_group_layout: BindGroupLayout,
}

impl FromWorld for EguiPipeline {
    fn from_world(render_world: &mut World) -> Self {
        let render_device = render_world.get_resource::<RenderDevice>().unwrap();

        let transform_bind_group_layout = render_device.create_bind_group_layout(
            "egui transform bind group layout",
            &[BindGroupLayoutEntry {
                binding: 0,
                visibility: ShaderStages::VERTEX,
                ty: BindingType::Buffer {
                    ty: BufferBindingType::Uniform,
                    has_dynamic_offset: true,
                    min_binding_size: Some(EguiTransform::min_size()),
                },
                count: None,
            }],
        );

        let texture_bind_group_layout = render_device.create_bind_group_layout(
            "egui texture bind group layout",
            &[
                BindGroupLayoutEntry {
                    binding: 0,
                    visibility: ShaderStages::FRAGMENT,
                    ty: BindingType::Texture {
                        sample_type: TextureSampleType::Float { filterable: true },
                        view_dimension: TextureViewDimension::D2,
                        multisampled: false,
                    },
                    count: None,
                },
                BindGroupLayoutEntry {
                    binding: 1,
                    visibility: ShaderStages::FRAGMENT,
                    ty: BindingType::Sampler(SamplerBindingType::Filtering),
                    count: None,
                },
            ],
        );

        EguiPipeline {
            transform_bind_group_layout,
            texture_bind_group_layout,
        }
    }
}

/// Key for specialized pipeline.
#[derive(PartialEq, Eq, Hash, Clone, Copy)]
pub struct EguiPipelineKey {
    /// Texture format of a window's swap chain to render to.
    pub texture_format: TextureFormat,
}

impl EguiPipelineKey {
    /// Extracts target texture format in egui renderpass
    pub fn from_extracted_window(window: &ExtractedWindow) -> Option<Self> {
        Some(Self {
            texture_format: window.swap_chain_texture_format?.add_srgb_suffix(),
        })
    }
}

impl SpecializedRenderPipeline for EguiPipeline {
    type Key = EguiPipelineKey;

    fn specialize(&self, key: Self::Key) -> RenderPipelineDescriptor {
        RenderPipelineDescriptor {
            label: Some("egui render pipeline".into()),
            layout: vec![
                self.transform_bind_group_layout.clone(),
                self.texture_bind_group_layout.clone(),
            ],
            vertex: VertexState {
                shader: EGUI_SHADER_HANDLE,
                shader_defs: Vec::new(),
                entry_point: "vs_main".into(),
                buffers: vec![VertexBufferLayout::from_vertex_formats(
                    VertexStepMode::Vertex,
                    [
                        VertexFormat::Float32x2, // position
                        VertexFormat::Float32x2, // UV
                        VertexFormat::Unorm8x4,  // color (sRGB)
                    ],
                )],
            },
            fragment: Some(FragmentState {
                shader: EGUI_SHADER_HANDLE,
                shader_defs: Vec::new(),
                entry_point: "fs_main".into(),
                targets: vec![Some(ColorTargetState {
                    format: key.texture_format,
                    blend: Some(BlendState {
                        color: BlendComponent {
                            src_factor: BlendFactor::One,
                            dst_factor: BlendFactor::OneMinusSrcAlpha,
                            operation: BlendOperation::Add,
                        },
                        alpha: BlendComponent {
                            src_factor: BlendFactor::One,
                            dst_factor: BlendFactor::OneMinusSrcAlpha,
                            operation: BlendOperation::Add,
                        },
                    }),
                    write_mask: ColorWrites::ALL,
                })],
            }),
            primitive: PrimitiveState {
                front_face: FrontFace::Cw,
                cull_mode: None,
                ..Default::default()
            },
            depth_stencil: None,
            multisample: MultisampleState::default(),
            push_constant_ranges: vec![],
        }
    }
}

<<<<<<< HEAD
#[derive(Debug)]
pub(crate) struct DrawCommand {
    pub(crate) vertices_count: usize,
    pub(crate) egui_texture: EguiTextureId,
    pub(crate) clipping_zone: (u32, u32, u32, u32), // x, y, w, h
=======
struct DrawCommand {
    clip_rect: egui::Rect,
    primitive: DrawPrimitive,
}

enum DrawPrimitive {
    Egui(EguiDraw),
    PaintCallback(PaintCallbackDraw),
}

struct PaintCallbackDraw {
    callback: std::sync::Arc<EguiBevyPaintCallback>,
    rect: egui::Rect,
}

#[derive(Debug)]
struct EguiDraw {
    vertices_count: usize,
    egui_texture: EguiTextureId,
>>>>>>> 0815a1d2
}

/// Egui render node.
pub struct EguiNode {
    window_entity: Entity,
    vertex_data: Vec<u8>,
    vertex_buffer_capacity: usize,
    vertex_buffer: Option<Buffer>,
    index_data: Vec<u8>,
    index_buffer_capacity: usize,
    index_buffer: Option<Buffer>,
    draw_commands: Vec<DrawCommand>,
    postponed_updates: Vec<(egui::Rect, PaintCallbackDraw)>,
    pixels_per_point: f32,
}

impl EguiNode {
    /// Constructs Egui render node.
    pub fn new(window_entity: Entity) -> Self {
        EguiNode {
            window_entity,
            draw_commands: Vec::new(),
            vertex_data: Vec::new(),
            vertex_buffer_capacity: 0,
            vertex_buffer: None,
            index_data: Vec::new(),
            index_buffer_capacity: 0,
            index_buffer: None,
            postponed_updates: Vec::new(),
            pixels_per_point: 1.,
        }
    }
}

impl Node for EguiNode {
    fn update(&mut self, world: &mut World) {
        let Some(key) = world
            .get_resource::<ExtractedWindows>()
            .and_then(|windows| windows.windows.get(&self.window_entity))
            .and_then(EguiPipelineKey::from_extracted_window)
        else {
            return;
        };

        let mut window_sizes = world.query::<(&WindowSize, &mut EguiRenderOutput)>();

        let Ok((window_size, mut render_output)) = window_sizes.get_mut(world, self.window_entity)
        else {
            return;
        };
        let window_size = *window_size;
        let paint_jobs = std::mem::take(&mut render_output.paint_jobs);

        let egui_settings = &world.get_resource::<EguiSettings>().unwrap();

        let render_device = world.get_resource::<RenderDevice>().unwrap();

        self.pixels_per_point = window_size.scale_factor * egui_settings.scale_factor;
        if window_size.physical_width == 0.0 || window_size.physical_height == 0.0 {
            return;
        }

        let mut index_offset = 0;

        self.draw_commands.clear();
        self.vertex_data.clear();
        self.index_data.clear();
        self.postponed_updates.clear();

        for egui::epaint::ClippedPrimitive {
            clip_rect,
            primitive,
        } in paint_jobs
        {
            let clip_urect = bevy::math::URect {
                min: bevy::math::UVec2 {
                    x: (clip_rect.min.x * self.pixels_per_point).round() as u32,
                    y: (clip_rect.min.y * self.pixels_per_point).round() as u32,
                },
                max: bevy::math::UVec2 {
                    x: (clip_rect.max.x * self.pixels_per_point).round() as u32,
                    y: (clip_rect.max.y * self.pixels_per_point).round() as u32,
                },
            };

            if clip_urect
                .intersect(bevy::math::URect::new(
                    0,
                    0,
                    window_size.physical_width as u32,
                    window_size.physical_height as u32,
                ))
                .is_empty()
            {
                continue;
            }

            let mesh = match primitive {
                egui::epaint::Primitive::Mesh(mesh) => mesh,
                egui::epaint::Primitive::Callback(paint_callback) => {
                    let Ok(callback) = paint_callback.callback.downcast::<EguiBevyPaintCallback>()
                    else {
                        unimplemented!("Unsupported egui paint callback type");
                    };

                    self.postponed_updates.push((
                        clip_rect,
                        PaintCallbackDraw {
                            callback: callback.clone(),
                            rect: paint_callback.rect,
                        },
                    ));

                    self.draw_commands.push(DrawCommand {
                        primitive: DrawPrimitive::PaintCallback(PaintCallbackDraw {
                            callback,
                            rect: paint_callback.rect,
                        }),
                        clip_rect,
                    });
                    continue;
                }
            };

            self.vertex_data
                .extend_from_slice(cast_slice::<_, u8>(mesh.vertices.as_slice()));
            let indices_with_offset = mesh
                .indices
                .iter()
                .map(|i| i + index_offset)
                .collect::<Vec<_>>();
            self.index_data
                .extend_from_slice(cast_slice(indices_with_offset.as_slice()));
            index_offset += mesh.vertices.len() as u32;

            let texture_handle = match mesh.texture_id {
                egui::TextureId::Managed(id) => EguiTextureId::Managed(self.window_entity, id),
                egui::TextureId::User(id) => EguiTextureId::User(id),
            };

            self.draw_commands.push(DrawCommand {
                primitive: DrawPrimitive::Egui(EguiDraw {
                    vertices_count: mesh.indices.len(),
                    egui_texture: texture_handle,
                }),
                clip_rect,
            });
        }

        if self.vertex_data.len() > self.vertex_buffer_capacity {
            self.vertex_buffer_capacity = if self.vertex_data.len().is_power_of_two() {
                self.vertex_data.len()
            } else {
                self.vertex_data.len().next_power_of_two()
            };
            self.vertex_buffer = Some(render_device.create_buffer(&BufferDescriptor {
                label: Some("egui vertex buffer"),
                size: self.vertex_buffer_capacity as BufferAddress,
                usage: BufferUsages::COPY_DST | BufferUsages::VERTEX,
                mapped_at_creation: false,
            }));
        }
        if self.index_data.len() > self.index_buffer_capacity {
            self.index_buffer_capacity = if self.index_data.len().is_power_of_two() {
                self.index_data.len()
            } else {
                self.index_data.len().next_power_of_two()
            };
            self.index_buffer = Some(render_device.create_buffer(&BufferDescriptor {
                label: Some("egui index buffer"),
                size: self.index_buffer_capacity as BufferAddress,
                usage: BufferUsages::COPY_DST | BufferUsages::INDEX,
                mapped_at_creation: false,
            }));
        }

        for (clip_rect, command) in self.postponed_updates.drain(..) {
            let info = egui::PaintCallbackInfo {
                viewport: command.rect,
                clip_rect,
                pixels_per_point: self.pixels_per_point,
                screen_size_px: [
                    window_size.physical_width as u32,
                    window_size.physical_height as u32,
                ],
            };
            command
                .callback
                .cb()
                .update(info, self.window_entity, key, world);
        }
    }

    fn run(
        &self,
        _graph: &mut RenderGraphContext,
        render_context: &mut RenderContext,
        world: &World,
    ) -> Result<(), NodeRunError> {
        let egui_pipelines = &world.get_resource::<EguiPipelines>().unwrap().0;
        let pipeline_cache = world.get_resource::<PipelineCache>().unwrap();

        let extracted_windows = &world.get_resource::<ExtractedWindows>().unwrap().windows;
        let extracted_window = extracted_windows.get(&self.window_entity);
        let swap_chain_texture_view =
            match extracted_window.and_then(|v| v.swap_chain_texture_view.as_ref()) {
                None => return Ok(()),
                Some(window) => window,
            };

        let render_queue = world.get_resource::<RenderQueue>().unwrap();

        let (vertex_buffer, index_buffer) = match (&self.vertex_buffer, &self.index_buffer) {
            (Some(vertex), Some(index)) => (vertex, index),
            _ => return Ok(()),
        };

        render_queue.write_buffer(vertex_buffer, 0, &self.vertex_data);
        render_queue.write_buffer(index_buffer, 0, &self.index_data);

        let bind_groups = &world.get_resource::<EguiTextureBindGroups>().unwrap();

        let egui_transforms = world.get_resource::<EguiTransforms>().unwrap();

        let device = world.get_resource::<RenderDevice>().unwrap();

        let render_pass =
            render_context
                .command_encoder()
                .begin_render_pass(&RenderPassDescriptor {
                    label: Some("egui render pass"),
                    color_attachments: &[Some(RenderPassColorAttachment {
                        view: swap_chain_texture_view,
                        resolve_target: None,
                        ops: Operations {
                            load: LoadOp::Load,
                            store: StoreOp::Store,
                        },
                    })],
                    depth_stencil_attachment: None,
                    timestamp_writes: None,
                    occlusion_query_set: None,
                });
        let mut render_pass = TrackedRenderPass::new(device, render_pass);

        let Some(key) = EguiPipelineKey::from_extracted_window(extracted_window) else {
            return Ok(());
        };

        let pipeline_id = egui_pipelines.get(&self.window_entity).unwrap();
        let Some(pipeline) = pipeline_cache.get_render_pipeline(*pipeline_id) else {
            return Ok(());
        };

        let transform_buffer_offset = egui_transforms.offsets[&self.window_entity];
        let transform_buffer_bind_group = &egui_transforms.bind_group.as_ref().unwrap().1;

        let mut requires_reset = true;

        let (physical_width, physical_height) = match extracted_window {
            Some(window) => (window.physical_width, window.physical_height),
            None => unreachable!(),
        };

        let mut vertex_offset: u32 = 0;
        for draw_command in &self.draw_commands {
<<<<<<< HEAD
            if draw_command.clipping_zone.0 < physical_width
                && draw_command.clipping_zone.1 < physical_height
            {
                let texture_bind_group = match bind_groups.get(&draw_command.egui_texture) {
                    Some(texture_resource) => texture_resource,
                    None => {
                        vertex_offset += draw_command.vertices_count as u32;
                        continue;
                    }
                };

                render_pass.set_bind_group(1, texture_bind_group, &[]);

                render_pass.set_scissor_rect(
                    draw_command.clipping_zone.0,
                    draw_command.clipping_zone.1,
                    draw_command
                        .clipping_zone
                        .2
                        .min(physical_width.saturating_sub(draw_command.clipping_zone.0)),
                    draw_command
                        .clipping_zone
                        .3
                        .min(physical_height.saturating_sub(draw_command.clipping_zone.1)),
=======
            if requires_reset {
                render_pass.set_viewport(
                    0.,
                    0.,
                    extracted_window.physical_width as f32,
                    extracted_window.physical_height as f32,
                    0.,
                    1.,
>>>>>>> 0815a1d2
                );
                render_pass.set_render_pipeline(pipeline);
                render_pass.set_bind_group(
                    0,
                    transform_buffer_bind_group,
                    &[transform_buffer_offset],
                );

                requires_reset = false;
            }

            let clip_urect = bevy::math::URect {
                min: bevy::math::UVec2 {
                    x: (draw_command.clip_rect.min.x * self.pixels_per_point).round() as u32,
                    y: (draw_command.clip_rect.min.y * self.pixels_per_point).round() as u32,
                },
                max: bevy::math::UVec2 {
                    x: (draw_command.clip_rect.max.x * self.pixels_per_point).round() as u32,
                    y: (draw_command.clip_rect.max.y * self.pixels_per_point).round() as u32,
                },
            };
            let scrissor_rect = clip_urect.intersect(bevy::math::URect::new(
                0,
                0,
                extracted_window.physical_width,
                extracted_window.physical_width,
            ));
            if scrissor_rect.is_empty() {
                continue;
            }

            render_pass.set_scissor_rect(
                scrissor_rect.min.x,
                scrissor_rect.min.y,
                scrissor_rect.width(),
                scrissor_rect.height(),
            );

            match &draw_command.primitive {
                DrawPrimitive::Egui(command) => {
                    let texture_bind_group = match bind_groups.get(&command.egui_texture) {
                        Some(texture_resource) => texture_resource,
                        None => {
                            vertex_offset += command.vertices_count as u32;
                            continue;
                        }
                    };

                    render_pass.set_bind_group(1, texture_bind_group, &[]);

                    render_pass
                        .set_vertex_buffer(0, self.vertex_buffer.as_ref().unwrap().slice(..));
                    render_pass.set_index_buffer(
                        self.index_buffer.as_ref().unwrap().slice(..),
                        0,
                        IndexFormat::Uint32,
                    );

                    render_pass.draw_indexed(
                        vertex_offset..(vertex_offset + command.vertices_count as u32),
                        0,
                        0..1,
                    );

                    vertex_offset += command.vertices_count as u32;
                }
                DrawPrimitive::PaintCallback(command) => {
                    let info = egui::PaintCallbackInfo {
                        viewport: command.rect,
                        clip_rect: draw_command.clip_rect,
                        pixels_per_point: self.pixels_per_point,
                        screen_size_px: [
                            extracted_window.physical_width,
                            extracted_window.physical_height,
                        ],
                    };

                    let viewport = info.viewport_in_pixels();
                    if viewport.width_px > 0 && viewport.height_px > 0 {
                        requires_reset = true;
                        render_pass.set_viewport(
                            viewport.left_px as f32,
                            viewport.top_px as f32,
                            viewport.width_px as f32,
                            viewport.height_px as f32,
                            0.,
                            1.,
                        );

                        command.callback.cb().render(
                            info,
                            &mut render_pass,
                            self.window_entity,
                            key,
                            world,
                        );
                    }
                }
            }
        }

        Ok(())
    }
}

pub(crate) fn as_color_image(image: egui::ImageData) -> egui::ColorImage {
    match image {
        egui::ImageData::Color(image) => (*image).clone(),
        egui::ImageData::Font(image) => alpha_image_as_color_image(&image),
    }
}

fn alpha_image_as_color_image(image: &egui::FontImage) -> egui::ColorImage {
    egui::ColorImage {
        size: image.size,
        pixels: image.srgba_pixels(None).collect(),
    }
}

pub(crate) fn color_image_as_bevy_image(
    egui_image: &egui::ColorImage,
    sampler_descriptor: ImageSampler,
) -> Image {
    let pixels = egui_image
        .pixels
        .iter()
        // We unmultiply Egui textures to premultiply them later in the fragment shader.
        // As user textures loaded as Bevy assets are not premultiplied (and there seems to be no
        // convenient way to convert them to premultiplied ones), we do the this with Egui ones.
        .flat_map(|color| color.to_srgba_unmultiplied())
        .collect();

    Image {
        sampler: sampler_descriptor,
        ..Image::new(
            Extent3d {
                width: egui_image.width() as u32,
                height: egui_image.height() as u32,
                depth_or_array_layers: 1,
            },
            TextureDimension::D2,
            pixels,
            TextureFormat::Rgba8UnormSrgb,
            RenderAssetUsages::MAIN_WORLD | RenderAssetUsages::RENDER_WORLD,
        )
    }
}

pub(crate) fn texture_options_as_sampler_descriptor(
    options: &TextureOptions,
) -> ImageSamplerDescriptor {
    fn convert_filter(filter: &TextureFilter) -> ImageFilterMode {
        match filter {
            egui::TextureFilter::Nearest => ImageFilterMode::Nearest,
            egui::TextureFilter::Linear => ImageFilterMode::Linear,
        }
    }
    let address_mode = match options.wrap_mode {
        egui::TextureWrapMode::ClampToEdge => ImageAddressMode::ClampToEdge,
        egui::TextureWrapMode::Repeat => ImageAddressMode::Repeat,
        egui::TextureWrapMode::MirroredRepeat => ImageAddressMode::MirrorRepeat,
    };
    ImageSamplerDescriptor {
        mag_filter: convert_filter(&options.magnification),
        min_filter: convert_filter(&options.minification),
        address_mode_u: address_mode,
        address_mode_v: address_mode,
        ..Default::default()
    }
}

/// Callback to execute custom 'wgpu' rendering inside [`EguiNode`] render graph node.
///
/// Rendering can be implemented using for example:
/// * native wgpu rendering libraries,
/// * or with [`bevy::render::render_phase`] approach.
pub struct EguiBevyPaintCallback(Box<dyn EguiBevyPaintCallbackImpl>);

impl EguiBevyPaintCallback {
    /// Creates a new [`egui::epaint::PaintCallback`] from a callback trait instance.
    pub fn new_paint_callback<T>(rect: egui::Rect, callback: T) -> egui::epaint::PaintCallback
    where
        T: EguiBevyPaintCallbackImpl + 'static,
    {
        let callback = Self(Box::new(callback));
        egui::epaint::PaintCallback {
            rect,
            callback: std::sync::Arc::new(callback),
        }
    }

    fn cb(&self) -> &dyn EguiBevyPaintCallbackImpl {
        self.0.as_ref()
    }
}

/// Callback that executes custom rendering logic
pub trait EguiBevyPaintCallbackImpl: Send + Sync {
    /// Paint callback will be rendered in near future, all data must be finalized for render step
    fn update(
        &self,
        info: egui::PaintCallbackInfo,
        window_entity: Entity,
        pipeline_key: EguiPipelineKey,
        world: &mut World,
    );

    /// Paint callback render step
    ///
    /// Native wgpu RenderPass can be retrieved from [`TrackedRenderPass`] by calling
    /// [`TrackedRenderPass::wgpu_pass`].
    fn render<'pass>(
        &self,
        info: egui::PaintCallbackInfo,
        render_pass: &mut TrackedRenderPass<'pass>,
        window_entity: Entity,
        pipeline_key: EguiPipelineKey,
        world: &'pass World,
    );
}<|MERGE_RESOLUTION|>--- conflicted
+++ resolved
@@ -160,33 +160,24 @@
     }
 }
 
-<<<<<<< HEAD
-#[derive(Debug)]
 pub(crate) struct DrawCommand {
+    pub(crate) clip_rect: egui::Rect,
+    pub(crate) primitive: DrawPrimitive,
+}
+
+pub(crate) enum DrawPrimitive {
+    Egui(EguiDraw),
+    PaintCallback(PaintCallbackDraw),
+}
+
+pub(crate) struct PaintCallbackDraw {
+    pub(crate) callback: std::sync::Arc<EguiBevyPaintCallback>,
+    pub(crate) rect: egui::Rect,
+}
+
+pub(crate) struct EguiDraw {
     pub(crate) vertices_count: usize,
     pub(crate) egui_texture: EguiTextureId,
-    pub(crate) clipping_zone: (u32, u32, u32, u32), // x, y, w, h
-=======
-struct DrawCommand {
-    clip_rect: egui::Rect,
-    primitive: DrawPrimitive,
-}
-
-enum DrawPrimitive {
-    Egui(EguiDraw),
-    PaintCallback(PaintCallbackDraw),
-}
-
-struct PaintCallbackDraw {
-    callback: std::sync::Arc<EguiBevyPaintCallback>,
-    rect: egui::Rect,
-}
-
-#[derive(Debug)]
-struct EguiDraw {
-    vertices_count: usize,
-    egui_texture: EguiTextureId,
->>>>>>> 0815a1d2
 }
 
 /// Egui render node.
@@ -432,7 +423,15 @@
                 });
         let mut render_pass = TrackedRenderPass::new(device, render_pass);
 
-        let Some(key) = EguiPipelineKey::from_extracted_window(extracted_window) else {
+        let (physical_width, physical_height, pipeline_key) = match extracted_window {
+            Some(window) => (
+                window.physical_width,
+                window.physical_height,
+                EguiPipelineKey::from_extracted_window(window),
+            ),
+            None => unreachable!(),
+        };
+        let Some(key) = pipeline_key else {
             return Ok(());
         };
 
@@ -446,48 +445,16 @@
 
         let mut requires_reset = true;
 
-        let (physical_width, physical_height) = match extracted_window {
-            Some(window) => (window.physical_width, window.physical_height),
-            None => unreachable!(),
-        };
-
         let mut vertex_offset: u32 = 0;
         for draw_command in &self.draw_commands {
-<<<<<<< HEAD
-            if draw_command.clipping_zone.0 < physical_width
-                && draw_command.clipping_zone.1 < physical_height
-            {
-                let texture_bind_group = match bind_groups.get(&draw_command.egui_texture) {
-                    Some(texture_resource) => texture_resource,
-                    None => {
-                        vertex_offset += draw_command.vertices_count as u32;
-                        continue;
-                    }
-                };
-
-                render_pass.set_bind_group(1, texture_bind_group, &[]);
-
-                render_pass.set_scissor_rect(
-                    draw_command.clipping_zone.0,
-                    draw_command.clipping_zone.1,
-                    draw_command
-                        .clipping_zone
-                        .2
-                        .min(physical_width.saturating_sub(draw_command.clipping_zone.0)),
-                    draw_command
-                        .clipping_zone
-                        .3
-                        .min(physical_height.saturating_sub(draw_command.clipping_zone.1)),
-=======
             if requires_reset {
                 render_pass.set_viewport(
                     0.,
                     0.,
-                    extracted_window.physical_width as f32,
-                    extracted_window.physical_height as f32,
+                    physical_width as f32,
+                    physical_height as f32,
                     0.,
                     1.,
->>>>>>> 0815a1d2
                 );
                 render_pass.set_render_pipeline(pipeline);
                 render_pass.set_bind_group(
@@ -509,11 +476,12 @@
                     y: (draw_command.clip_rect.max.y * self.pixels_per_point).round() as u32,
                 },
             };
+
             let scrissor_rect = clip_urect.intersect(bevy::math::URect::new(
                 0,
                 0,
-                extracted_window.physical_width,
-                extracted_window.physical_width,
+                physical_width,
+                physical_height,
             ));
             if scrissor_rect.is_empty() {
                 continue;
@@ -559,10 +527,7 @@
                         viewport: command.rect,
                         clip_rect: draw_command.clip_rect,
                         pixels_per_point: self.pixels_per_point,
-                        screen_size_px: [
-                            extracted_window.physical_width,
-                            extracted_window.physical_height,
-                        ],
+                        screen_size_px: [physical_width, physical_height],
                     };
 
                     let viewport = info.viewport_in_pixels();
