--- conflicted
+++ resolved
@@ -627,15 +627,10 @@
 
         if let Some(mut cursor) = context.cursor {
             let mut set_icon = || {
-<<<<<<< HEAD
-                *cursor = bevy::winit::cursor::CursorIcon::System(
+                *cursor = bevy_winit::cursor::CursorIcon::System(
                     egui_to_winit_cursor_icon(platform_output.cursor_icon)
-                        .unwrap_or(bevy::window::SystemCursorIcon::Default),
+                        .unwrap_or(bevy_window::SystemCursorIcon::Default),
                 );
-=======
-                window.cursor.icon = egui_to_winit_cursor_icon(platform_output.cursor_icon)
-                    .unwrap_or(bevy_window::CursorIcon::Default);
->>>>>>> 509f61f7
             };
 
             #[cfg(windows)]
@@ -694,83 +689,44 @@
     }
 }
 
-<<<<<<< HEAD
 fn egui_to_winit_cursor_icon(
     cursor_icon: egui::CursorIcon,
-) -> Option<bevy::window::SystemCursorIcon> {
+) -> Option<bevy_window::SystemCursorIcon> {
     match cursor_icon {
-        egui::CursorIcon::Default => Some(bevy::window::SystemCursorIcon::Default),
-        egui::CursorIcon::PointingHand => Some(bevy::window::SystemCursorIcon::Pointer),
-        egui::CursorIcon::ResizeHorizontal => Some(bevy::window::SystemCursorIcon::EwResize),
-        egui::CursorIcon::ResizeNeSw => Some(bevy::window::SystemCursorIcon::NeswResize),
-        egui::CursorIcon::ResizeNwSe => Some(bevy::window::SystemCursorIcon::NwseResize),
-        egui::CursorIcon::ResizeVertical => Some(bevy::window::SystemCursorIcon::NsResize),
-        egui::CursorIcon::Text => Some(bevy::window::SystemCursorIcon::Text),
-        egui::CursorIcon::Grab => Some(bevy::window::SystemCursorIcon::Grab),
-        egui::CursorIcon::Grabbing => Some(bevy::window::SystemCursorIcon::Grabbing),
-        egui::CursorIcon::ContextMenu => Some(bevy::window::SystemCursorIcon::ContextMenu),
-        egui::CursorIcon::Help => Some(bevy::window::SystemCursorIcon::Help),
-        egui::CursorIcon::Progress => Some(bevy::window::SystemCursorIcon::Progress),
-        egui::CursorIcon::Wait => Some(bevy::window::SystemCursorIcon::Wait),
-        egui::CursorIcon::Cell => Some(bevy::window::SystemCursorIcon::Cell),
-        egui::CursorIcon::Crosshair => Some(bevy::window::SystemCursorIcon::Crosshair),
-        egui::CursorIcon::VerticalText => Some(bevy::window::SystemCursorIcon::VerticalText),
-        egui::CursorIcon::Alias => Some(bevy::window::SystemCursorIcon::Alias),
-        egui::CursorIcon::Copy => Some(bevy::window::SystemCursorIcon::Copy),
-        egui::CursorIcon::Move => Some(bevy::window::SystemCursorIcon::Move),
-        egui::CursorIcon::NoDrop => Some(bevy::window::SystemCursorIcon::NoDrop),
-        egui::CursorIcon::NotAllowed => Some(bevy::window::SystemCursorIcon::NotAllowed),
-        egui::CursorIcon::AllScroll => Some(bevy::window::SystemCursorIcon::AllScroll),
-        egui::CursorIcon::ZoomIn => Some(bevy::window::SystemCursorIcon::ZoomIn),
-        egui::CursorIcon::ZoomOut => Some(bevy::window::SystemCursorIcon::ZoomOut),
-        egui::CursorIcon::ResizeEast => Some(bevy::window::SystemCursorIcon::EResize),
-        egui::CursorIcon::ResizeSouthEast => Some(bevy::window::SystemCursorIcon::SeResize),
-        egui::CursorIcon::ResizeSouth => Some(bevy::window::SystemCursorIcon::SResize),
-        egui::CursorIcon::ResizeSouthWest => Some(bevy::window::SystemCursorIcon::SwResize),
-        egui::CursorIcon::ResizeWest => Some(bevy::window::SystemCursorIcon::WResize),
-        egui::CursorIcon::ResizeNorthWest => Some(bevy::window::SystemCursorIcon::NwResize),
-        egui::CursorIcon::ResizeNorth => Some(bevy::window::SystemCursorIcon::NResize),
-        egui::CursorIcon::ResizeNorthEast => Some(bevy::window::SystemCursorIcon::NeResize),
-        egui::CursorIcon::ResizeColumn => Some(bevy::window::SystemCursorIcon::ColResize),
-        egui::CursorIcon::ResizeRow => Some(bevy::window::SystemCursorIcon::RowResize),
-=======
-fn egui_to_winit_cursor_icon(cursor_icon: egui::CursorIcon) -> Option<bevy_window::CursorIcon> {
-    match cursor_icon {
-        egui::CursorIcon::Default => Some(bevy_window::CursorIcon::Default),
-        egui::CursorIcon::PointingHand => Some(bevy_window::CursorIcon::Pointer),
-        egui::CursorIcon::ResizeHorizontal => Some(bevy_window::CursorIcon::EwResize),
-        egui::CursorIcon::ResizeNeSw => Some(bevy_window::CursorIcon::NeswResize),
-        egui::CursorIcon::ResizeNwSe => Some(bevy_window::CursorIcon::NwseResize),
-        egui::CursorIcon::ResizeVertical => Some(bevy_window::CursorIcon::NsResize),
-        egui::CursorIcon::Text => Some(bevy_window::CursorIcon::Text),
-        egui::CursorIcon::Grab => Some(bevy_window::CursorIcon::Grab),
-        egui::CursorIcon::Grabbing => Some(bevy_window::CursorIcon::Grabbing),
-        egui::CursorIcon::ContextMenu => Some(bevy_window::CursorIcon::ContextMenu),
-        egui::CursorIcon::Help => Some(bevy_window::CursorIcon::Help),
-        egui::CursorIcon::Progress => Some(bevy_window::CursorIcon::Progress),
-        egui::CursorIcon::Wait => Some(bevy_window::CursorIcon::Wait),
-        egui::CursorIcon::Cell => Some(bevy_window::CursorIcon::Cell),
-        egui::CursorIcon::Crosshair => Some(bevy_window::CursorIcon::Crosshair),
-        egui::CursorIcon::VerticalText => Some(bevy_window::CursorIcon::VerticalText),
-        egui::CursorIcon::Alias => Some(bevy_window::CursorIcon::Alias),
-        egui::CursorIcon::Copy => Some(bevy_window::CursorIcon::Copy),
-        egui::CursorIcon::Move => Some(bevy_window::CursorIcon::Move),
-        egui::CursorIcon::NoDrop => Some(bevy_window::CursorIcon::NoDrop),
-        egui::CursorIcon::NotAllowed => Some(bevy_window::CursorIcon::NotAllowed),
-        egui::CursorIcon::AllScroll => Some(bevy_window::CursorIcon::AllScroll),
-        egui::CursorIcon::ZoomIn => Some(bevy_window::CursorIcon::ZoomIn),
-        egui::CursorIcon::ZoomOut => Some(bevy_window::CursorIcon::ZoomOut),
-        egui::CursorIcon::ResizeEast => Some(bevy_window::CursorIcon::EResize),
-        egui::CursorIcon::ResizeSouthEast => Some(bevy_window::CursorIcon::SeResize),
-        egui::CursorIcon::ResizeSouth => Some(bevy_window::CursorIcon::SResize),
-        egui::CursorIcon::ResizeSouthWest => Some(bevy_window::CursorIcon::SwResize),
-        egui::CursorIcon::ResizeWest => Some(bevy_window::CursorIcon::WResize),
-        egui::CursorIcon::ResizeNorthWest => Some(bevy_window::CursorIcon::NwResize),
-        egui::CursorIcon::ResizeNorth => Some(bevy_window::CursorIcon::NResize),
-        egui::CursorIcon::ResizeNorthEast => Some(bevy_window::CursorIcon::NeResize),
-        egui::CursorIcon::ResizeColumn => Some(bevy_window::CursorIcon::ColResize),
-        egui::CursorIcon::ResizeRow => Some(bevy_window::CursorIcon::RowResize),
->>>>>>> 509f61f7
+        egui::CursorIcon::Default => Some(bevy_window::SystemCursorIcon::Default),
+        egui::CursorIcon::PointingHand => Some(bevy_window::SystemCursorIcon::Pointer),
+        egui::CursorIcon::ResizeHorizontal => Some(bevy_window::SystemCursorIcon::EwResize),
+        egui::CursorIcon::ResizeNeSw => Some(bevy_window::SystemCursorIcon::NeswResize),
+        egui::CursorIcon::ResizeNwSe => Some(bevy_window::SystemCursorIcon::NwseResize),
+        egui::CursorIcon::ResizeVertical => Some(bevy_window::SystemCursorIcon::NsResize),
+        egui::CursorIcon::Text => Some(bevy_window::SystemCursorIcon::Text),
+        egui::CursorIcon::Grab => Some(bevy_window::SystemCursorIcon::Grab),
+        egui::CursorIcon::Grabbing => Some(bevy_window::SystemCursorIcon::Grabbing),
+        egui::CursorIcon::ContextMenu => Some(bevy_window::SystemCursorIcon::ContextMenu),
+        egui::CursorIcon::Help => Some(bevy_window::SystemCursorIcon::Help),
+        egui::CursorIcon::Progress => Some(bevy_window::SystemCursorIcon::Progress),
+        egui::CursorIcon::Wait => Some(bevy_window::SystemCursorIcon::Wait),
+        egui::CursorIcon::Cell => Some(bevy_window::SystemCursorIcon::Cell),
+        egui::CursorIcon::Crosshair => Some(bevy_window::SystemCursorIcon::Crosshair),
+        egui::CursorIcon::VerticalText => Some(bevy_window::SystemCursorIcon::VerticalText),
+        egui::CursorIcon::Alias => Some(bevy_window::SystemCursorIcon::Alias),
+        egui::CursorIcon::Copy => Some(bevy_window::SystemCursorIcon::Copy),
+        egui::CursorIcon::Move => Some(bevy_window::SystemCursorIcon::Move),
+        egui::CursorIcon::NoDrop => Some(bevy_window::SystemCursorIcon::NoDrop),
+        egui::CursorIcon::NotAllowed => Some(bevy_window::SystemCursorIcon::NotAllowed),
+        egui::CursorIcon::AllScroll => Some(bevy_window::SystemCursorIcon::AllScroll),
+        egui::CursorIcon::ZoomIn => Some(bevy_window::SystemCursorIcon::ZoomIn),
+        egui::CursorIcon::ZoomOut => Some(bevy_window::SystemCursorIcon::ZoomOut),
+        egui::CursorIcon::ResizeEast => Some(bevy_window::SystemCursorIcon::EResize),
+        egui::CursorIcon::ResizeSouthEast => Some(bevy_window::SystemCursorIcon::SeResize),
+        egui::CursorIcon::ResizeSouth => Some(bevy_window::SystemCursorIcon::SResize),
+        egui::CursorIcon::ResizeSouthWest => Some(bevy_window::SystemCursorIcon::SwResize),
+        egui::CursorIcon::ResizeWest => Some(bevy_window::SystemCursorIcon::WResize),
+        egui::CursorIcon::ResizeNorthWest => Some(bevy_window::SystemCursorIcon::NwResize),
+        egui::CursorIcon::ResizeNorth => Some(bevy_window::SystemCursorIcon::NResize),
+        egui::CursorIcon::ResizeNorthEast => Some(bevy_window::SystemCursorIcon::NeResize),
+        egui::CursorIcon::ResizeColumn => Some(bevy_window::SystemCursorIcon::ColResize),
+        egui::CursorIcon::ResizeRow => Some(bevy_window::SystemCursorIcon::RowResize),
         egui::CursorIcon::None => None,
     }
 }
