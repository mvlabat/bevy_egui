--- conflicted
+++ resolved
@@ -61,13 +61,8 @@
 #[allow(missing_docs)]
 #[derive(SystemParam)]
 pub struct InputResources<'w, 's> {
-<<<<<<< HEAD
-    #[cfg(feature = "manage_clipboard")]
+    #[cfg(all(feature = "manage_clipboard", not(target_os = "android")))]
     pub egui_clipboard: ResMut<'w, crate::EguiClipboard>,
-=======
-    #[cfg(all(feature = "manage_clipboard", not(target_os = "android")))]
-    pub egui_clipboard: Res<'w, crate::EguiClipboard>,
->>>>>>> f095c381
     pub keyboard_input: Res<'w, Input<KeyCode>>,
     #[system_param(ignore)]
     _marker: PhantomData<&'s ()>,
@@ -90,12 +85,8 @@
     mut context_params: ContextSystemParams,
     egui_settings: Res<EguiSettings>,
     mut egui_mouse_position: ResMut<EguiMousePosition>,
-<<<<<<< HEAD
-    time: Res<Time>,
+    time: Res<Time<Real>>,
     mut is_mac: Local<bool>,
-=======
-    time: Res<Time<Real>>,
->>>>>>> f095c381
 ) {
     use std::sync::Once;
     static START: Once = Once::new();
@@ -284,8 +275,7 @@
 
                 // We also check that it's an `ButtonState::Pressed` event, as we don't want to
                 // copy, cut or paste on the key release.
-<<<<<<< HEAD
-                #[cfg(feature = "manage_clipboard")]
+                #[cfg(all(feature = "manage_clipboard", not(target_os = "android")))]
                 {
                     #[cfg(not(target_arch = "wasm32"))]
                     if command && pressed {
@@ -314,12 +304,6 @@
                             .try_read_clipboard_event()
                             .is_some()
                         {
-=======
-                #[cfg(all(feature = "manage_clipboard", not(target_os = "android")))]
-                if command && pressed {
-                    match key {
-                        egui::Key::C => {
->>>>>>> f095c381
                             focused_input.events.push(egui::Event::Copy);
                         }
                         if input_resources
