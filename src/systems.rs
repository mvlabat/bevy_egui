#[cfg(feature = "render")]
use crate::EguiRenderToTextureHandle;
use crate::{
    EguiContext, EguiContextQuery, EguiContextQueryItem, EguiInput, EguiSettings, WindowSize,
};

#[cfg(feature = "render")]
use bevy::{asset::Assets, render::texture::Image};
use bevy::{
    ecs::{
        event::EventWriter,
        query::QueryEntityError,
        system::{Local, Res, SystemParam},
    },
    input::{
        keyboard::{Key, KeyCode, KeyboardFocusLost, KeyboardInput},
        mouse::{MouseButton, MouseButtonInput, MouseScrollUnit, MouseWheel},
        touch::TouchInput,
        ButtonState,
    },
<<<<<<< HEAD
    log::{self, error},
    prelude::{Entity, EventReader, Query, Resource, Time},
=======
    log,
    prelude::{Entity, EventReader, NonSend, Query, Resource, Time},
>>>>>>> 9b9894d8
    time::Real,
    window::{CursorMoved, RequestRedraw},
    winit::{EventLoopProxy, WakeUp},
};
use std::{marker::PhantomData, time::Duration};

#[allow(missing_docs)]
#[derive(SystemParam)]
// IMPORTANT: remember to add the logic to clear event readers to the `clear` method.
pub struct InputEvents<'w, 's> {
    pub ev_cursor: EventReader<'w, 's, CursorMoved>,
    pub ev_mouse_button_input: EventReader<'w, 's, MouseButtonInput>,
    pub ev_mouse_wheel: EventReader<'w, 's, MouseWheel>,
    pub ev_keyboard_input: EventReader<'w, 's, KeyboardInput>,
    pub ev_touch: EventReader<'w, 's, TouchInput>,
    pub ev_focus: EventReader<'w, 's, KeyboardFocusLost>,
}

impl<'w, 's> InputEvents<'w, 's> {
    /// Consumes all the events.
    pub fn clear(&mut self) {
        self.ev_cursor.clear();
        self.ev_mouse_button_input.clear();
        self.ev_mouse_wheel.clear();
        self.ev_keyboard_input.clear();
        self.ev_touch.clear();
        self.ev_focus.clear();
    }
}

/// Stores "pressed" state of modifier keys.
/// Will be removed if Bevy adds support for `ButtonInput<Key>` (logical keys).
#[derive(Resource, Default, Clone, Copy, Debug)]
pub struct ModifierKeysState {
    shift: bool,
    ctrl: bool,
    alt: bool,
    win: bool,
}

#[allow(missing_docs)]
#[derive(SystemParam)]
pub struct InputResources<'w, 's> {
    #[cfg(all(
        feature = "manage_clipboard",
        not(target_os = "android"),
        not(all(target_arch = "wasm32", not(web_sys_unstable_apis)))
    ))]
    pub egui_clipboard: bevy::ecs::system::ResMut<'w, crate::EguiClipboard>,
    pub modifier_keys_state: Local<'s, ModifierKeysState>,
    #[system_param(ignore)]
    _marker: PhantomData<&'w ()>,
}

#[allow(missing_docs)]
#[derive(SystemParam)]
pub struct ContextSystemParams<'w, 's> {
    pub contexts: Query<'w, 's, EguiContextQuery>,
    pub is_macos: Local<'s, bool>,
    #[system_param(ignore)]
    _marker: PhantomData<&'s ()>,
}

impl<'w, 's> ContextSystemParams<'w, 's> {
    fn window_context(&mut self, window: Entity) -> Option<EguiContextQueryItem> {
        match self.contexts.get_mut(window) {
            Ok(context) => Some(context),
            Err(err @ QueryEntityError::AliasedMutability(_)) => {
                panic!("Failed to get an Egui context for a window ({window:?}): {err:?}");
            }
            Err(
                err @ QueryEntityError::NoSuchEntity(_)
                | err @ QueryEntityError::QueryDoesNotMatch(_),
            ) => {
                log::error!("Failed to get an Egui context for a window ({window:?}): {err:?}",);
                None
            }
        }
    }
}

/// Processes Bevy input and feeds it to Egui.
pub fn process_input_system(
    mut input_events: InputEvents,
    mut input_resources: InputResources,
    mut context_params: ContextSystemParams,
    egui_settings: Res<EguiSettings>,
    time: Res<Time<Real>>,
) {
    // Test whether it's macOS or OS X.
    use std::sync::Once;
    static START: Once = Once::new();
    START.call_once(|| {
        // The default for WASM is `false` since the `target_os` is `unknown`.
        *context_params.is_macos = cfg!(target_os = "macos");

        #[cfg(target_arch = "wasm32")]
        if let Some(window) = web_sys::window() {
            let nav = window.navigator();
            if let Ok(user_agent) = nav.user_agent() {
                if user_agent.to_ascii_lowercase().contains("mac") {
                    *context_params.is_macos = true;
                }
            }
        }
    });

    let mut keyboard_input_events = Vec::new();
    for event in input_events.ev_keyboard_input.read() {
        // Copy the events as we might want to pass them to an Egui context later.
        keyboard_input_events.push(event.clone());

        let KeyboardInput {
            logical_key, state, ..
        } = event;
        match logical_key {
            Key::Shift => {
                input_resources.modifier_keys_state.shift = state.is_pressed();
            }
            Key::Control => {
                input_resources.modifier_keys_state.ctrl = state.is_pressed();
            }
            Key::Alt => {
                input_resources.modifier_keys_state.alt = state.is_pressed();
            }
            Key::Super | Key::Meta => {
                input_resources.modifier_keys_state.win = state.is_pressed();
            }
            _ => {}
        };
    }

    // If window focus is lost, clear all modifiers to avoid stuck keys.
    if !input_events.ev_focus.is_empty() {
        input_events.ev_focus.clear();
        *input_resources.modifier_keys_state = Default::default();
    }

    let ModifierKeysState {
        shift,
        ctrl,
        alt,
        win,
    } = *input_resources.modifier_keys_state;
    let mac_cmd = if *context_params.is_macos { win } else { false };
    let command = if *context_params.is_macos { win } else { ctrl };

    let modifiers = egui::Modifiers {
        alt,
        ctrl,
        shift,
        mac_cmd,
        command,
    };

    for event in input_events.ev_cursor.read() {
        let Some(mut window_context) = context_params.window_context(event.window) else {
            continue;
        };

        let scale_factor = egui_settings.scale_factor;
        let (x, y): (f32, f32) = (event.position / scale_factor).into();
        let mouse_position = egui::pos2(x, y);
        window_context.ctx.mouse_position = mouse_position;
        window_context
            .egui_input
            .events
            .push(egui::Event::PointerMoved(mouse_position));
    }

    for event in input_events.ev_mouse_button_input.read() {
        let Some(mut window_context) = context_params.window_context(event.window) else {
            continue;
        };

        let button = match event.button {
            MouseButton::Left => Some(egui::PointerButton::Primary),
            MouseButton::Right => Some(egui::PointerButton::Secondary),
            MouseButton::Middle => Some(egui::PointerButton::Middle),
            _ => None,
        };
        let pressed = match event.state {
            ButtonState::Pressed => true,
            ButtonState::Released => false,
        };
        if let Some(button) = button {
            window_context
                .egui_input
                .events
                .push(egui::Event::PointerButton {
                    pos: window_context.ctx.mouse_position,
                    button,
                    pressed,
                    modifiers,
                });
        }
    }

    for event in input_events.ev_mouse_wheel.read() {
        let Some(mut window_context) = context_params.window_context(event.window) else {
            continue;
        };

        let delta = egui::vec2(event.x, event.y);

        let unit = match event.unit {
            MouseScrollUnit::Line => egui::MouseWheelUnit::Line,
            MouseScrollUnit::Pixel => egui::MouseWheelUnit::Point,
        };

        window_context
            .egui_input
            .events
            .push(egui::Event::MouseWheel {
                unit,
                delta,
                modifiers,
            });
    }

    for event in keyboard_input_events {
        let text_event_allowed = !command && !win || !*context_params.is_macos && ctrl && alt;
        let Some(mut window_context) = context_params.window_context(event.window) else {
            continue;
        };

        if text_event_allowed && event.state.is_pressed() {
            match &event.logical_key {
                Key::Character(char) if char.matches(char::is_control).count() == 0 => {
                    (window_context.egui_input.events).push(egui::Event::Text(char.to_string()));
                }
                Key::Space => {
                    (window_context.egui_input.events).push(egui::Event::Text(" ".into()));
                }
                _ => (),
            }
        }

        let (Some(key), physical_key) = (
            bevy_to_egui_key(&event.logical_key),
            bevy_to_egui_physical_key(&event.key_code),
        ) else {
            continue;
        };

        let egui_event = egui::Event::Key {
            key,
            pressed: event.state.is_pressed(),
            repeat: false,
            modifiers,
            physical_key,
        };
        window_context.egui_input.events.push(egui_event);

        // We also check that it's an `ButtonState::Pressed` event, as we don't want to
        // copy, cut or paste on the key release.
        #[cfg(all(
            feature = "manage_clipboard",
            not(target_os = "android"),
            not(target_arch = "wasm32")
        ))]
        if command && event.state.is_pressed() {
            match key {
                egui::Key::C => {
                    window_context.egui_input.events.push(egui::Event::Copy);
                }
                egui::Key::X => {
                    window_context.egui_input.events.push(egui::Event::Cut);
                }
                egui::Key::V => {
                    if let Some(contents) = input_resources.egui_clipboard.get_contents() {
                        window_context
                            .egui_input
                            .events
                            .push(egui::Event::Text(contents))
                    }
                }
                _ => {}
            }
        }
    }

    #[cfg(all(
        feature = "manage_clipboard",
        target_arch = "wasm32",
        web_sys_unstable_apis
    ))]
    while let Some(event) = input_resources.egui_clipboard.try_receive_clipboard_event() {
        // In web, we assume that we have only 1 window per app.
        let mut window_context = context_params.contexts.single_mut();

        match event {
            crate::web_clipboard::WebClipboardEvent::Copy => {
                window_context.egui_input.events.push(egui::Event::Copy);
            }
            crate::web_clipboard::WebClipboardEvent::Cut => {
                window_context.egui_input.events.push(egui::Event::Cut);
            }
            crate::web_clipboard::WebClipboardEvent::Paste(contents) => {
                input_resources
                    .egui_clipboard
                    .set_contents_internal(&contents);
                window_context
                    .egui_input
                    .events
                    .push(egui::Event::Text(contents))
            }
        }
    }

    for event in input_events.ev_touch.read() {
        let Some(mut window_context) = context_params.window_context(event.window) else {
            continue;
        };

        let touch_id = egui::TouchId::from(event.id);
        let scale_factor = egui_settings.scale_factor;
        let touch_position: (f32, f32) = (event.position / scale_factor).into();

        // Emit touch event
        window_context.egui_input.events.push(egui::Event::Touch {
            device_id: egui::TouchDeviceId(event.window.to_bits()),
            id: touch_id,
            phase: match event.phase {
                bevy::input::touch::TouchPhase::Started => egui::TouchPhase::Start,
                bevy::input::touch::TouchPhase::Moved => egui::TouchPhase::Move,
                bevy::input::touch::TouchPhase::Ended => egui::TouchPhase::End,
                bevy::input::touch::TouchPhase::Canceled => egui::TouchPhase::Cancel,
            },
            pos: egui::pos2(touch_position.0, touch_position.1),
            force: match event.force {
                Some(bevy::input::touch::ForceTouch::Normalized(force)) => Some(force as f32),
                Some(bevy::input::touch::ForceTouch::Calibrated {
                    force,
                    max_possible_force,
                    ..
                }) => Some((force / max_possible_force) as f32),
                None => None,
            },
        });

        // If we're not yet translating a touch, or we're translating this very
        // touch, …
        if window_context.ctx.pointer_touch_id.is_none()
            || window_context.ctx.pointer_touch_id.unwrap() == event.id
        {
            // … emit PointerButton resp. PointerMoved events to emulate mouse.
            match event.phase {
                bevy::input::touch::TouchPhase::Started => {
                    window_context.ctx.pointer_touch_id = Some(event.id);
                    // First move the pointer to the right location.
                    window_context
                        .egui_input
                        .events
                        .push(egui::Event::PointerMoved(egui::pos2(
                            touch_position.0,
                            touch_position.1,
                        )));
                    // Then do mouse button input.
                    window_context
                        .egui_input
                        .events
                        .push(egui::Event::PointerButton {
                            pos: egui::pos2(touch_position.0, touch_position.1),
                            button: egui::PointerButton::Primary,
                            pressed: true,
                            modifiers,
                        });
                }
                bevy::input::touch::TouchPhase::Moved => {
                    window_context
                        .egui_input
                        .events
                        .push(egui::Event::PointerMoved(egui::pos2(
                            touch_position.0,
                            touch_position.1,
                        )));
                }
                bevy::input::touch::TouchPhase::Ended => {
                    window_context.ctx.pointer_touch_id = None;
                    window_context
                        .egui_input
                        .events
                        .push(egui::Event::PointerButton {
                            pos: egui::pos2(touch_position.0, touch_position.1),
                            button: egui::PointerButton::Primary,
                            pressed: false,
                            modifiers,
                        });
                    window_context
                        .egui_input
                        .events
                        .push(egui::Event::PointerGone);
                }
                bevy::input::touch::TouchPhase::Canceled => {
                    window_context.ctx.pointer_touch_id = None;
                    window_context
                        .egui_input
                        .events
                        .push(egui::Event::PointerGone);
                }
            }
        }
    }

    for mut context in context_params.contexts.iter_mut() {
        context.egui_input.modifiers = modifiers;
        context.egui_input.time = Some(time.elapsed_seconds_f64());
    }

    // In some cases, we may skip certain events. For example, we ignore `ReceivedCharacter` events
    // when alt or ctrl button is pressed. We still want to clear event buffer.
    input_events.clear();
}

/// Initialises Egui contexts (for multiple windows).
pub fn update_contexts_system(
    mut context_params: ContextSystemParams,
    egui_settings: Res<EguiSettings>,
    #[cfg(feature = "render")] images: Res<Assets<Image>>,
) {
    for mut context in context_params.contexts.iter_mut() {
        let mut new_window_size = None;
        if let Some(window) = context.window {
            new_window_size = Some(WindowSize::new(
                window.physical_width() as f32,
                window.physical_height() as f32,
                window.scale_factor(),
            ));
        }
        #[cfg(feature = "render")]
        if let Some(EguiRenderToTextureHandle(handle)) = context.render_to_tex.as_deref() {
            let image = images.get(handle).expect("rtt handle should be valid");
            let size = image.size_f32();
            new_window_size = Some(WindowSize {
                physical_width: size.x,
                physical_height: size.y,
                scale_factor: 1.0,
            })
        }

        let Some(new_window_size) = new_window_size else {
            error!("bevy_egui context without window or render to texture!");
            continue;
        };
        let width = new_window_size.physical_width
            / new_window_size.scale_factor
            / egui_settings.scale_factor;
        let height = new_window_size.physical_height
            / new_window_size.scale_factor
            / egui_settings.scale_factor;

        if width < 1.0 || height < 1.0 {
            continue;
        }

        context.egui_input.screen_rect = Some(egui::Rect::from_min_max(
            egui::pos2(0.0, 0.0),
            egui::pos2(width, height),
        ));

        context
            .ctx
            .get_mut()
            .set_pixels_per_point(new_window_size.scale_factor * egui_settings.scale_factor);

        *context.window_size = new_window_size;
    }
}

/// Marks frame start for Egui.
pub fn begin_frame_system(mut contexts: Query<(&mut EguiContext, &mut EguiInput)>) {
    for (mut ctx, mut egui_input) in contexts.iter_mut() {
        ctx.get_mut().begin_frame(egui_input.take());
    }
}

/// Reads Egui output.
pub fn process_output_system(
    #[cfg_attr(not(feature = "open_url"), allow(unused_variables))] egui_settings: Res<
        EguiSettings,
    >,
    mut contexts: Query<EguiContextQuery>,
    #[cfg(all(feature = "manage_clipboard", not(target_os = "android")))]
    mut egui_clipboard: bevy::ecs::system::ResMut<crate::EguiClipboard>,
    mut event: EventWriter<RequestRedraw>,
    #[cfg(windows)] mut last_cursor_icon: Local<bevy::utils::HashMap<Entity, egui::CursorIcon>>,
    event_loop_proxy: Option<NonSend<EventLoopProxy<WakeUp>>>,
) {
    let mut should_request_redraw = false;

    for mut context in contexts.iter_mut() {
        let ctx = context.ctx.get_mut();
        let full_output = ctx.end_frame();
        let egui::FullOutput {
            platform_output,
            shapes,
            textures_delta,
            pixels_per_point,
            viewport_output: _,
        } = full_output;
        let paint_jobs = ctx.tessellate(shapes, pixels_per_point);

        context.render_output.paint_jobs = paint_jobs;
        context.render_output.textures_delta.append(textures_delta);

        context.egui_output.platform_output = platform_output.clone();

        #[cfg(all(
            feature = "manage_clipboard",
            not(target_os = "android"),
            not(all(target_arch = "wasm32", not(web_sys_unstable_apis)))
        ))]
        if !platform_output.copied_text.is_empty() {
            egui_clipboard.set_contents(&platform_output.copied_text);
        }

        if let Some(mut window) = context.window {
            let mut set_icon = || {
                window.cursor.icon = egui_to_winit_cursor_icon(platform_output.cursor_icon)
                    .unwrap_or(bevy::window::CursorIcon::Default);
            };

            #[cfg(windows)]
            {
                let last_cursor_icon = last_cursor_icon.entry(context.window_entity).or_default();
                if *last_cursor_icon != platform_output.cursor_icon {
                    set_icon();
                    *last_cursor_icon = platform_output.cursor_icon;
                }
            }
            #[cfg(not(windows))]
            set_icon();
        }

        let needs_repaint = !context.render_output.is_empty();
        should_request_redraw |= ctx.has_requested_repaint() && needs_repaint;

        // The resource doesn't exist in the headless mode.
        if let Some(event_loop_proxy) = &event_loop_proxy {
            // A zero duration indicates that it's an outstanding redraw request, which gives Egui an
            // opportunity to settle the effects of interactions with widgets. Such repaint requests
            // are processed not immediately but on a next frame. In this case, we need to indicate to
            // winit, that it needs to wake up next frame as well even if there are no inputs.
            //
            // TLDR: this solves repaint corner cases of `WinitSettings::desktop_app()`.
            if let Some(Duration::ZERO) =
                ctx.viewport(|viewport| viewport.input.wants_repaint_after())
            {
                let _ = event_loop_proxy.send_event(WakeUp);
            }
        }

        #[cfg(feature = "open_url")]
        if let Some(egui::output::OpenUrl { url, new_tab }) = platform_output.open_url {
            let target = if new_tab {
                "_blank"
            } else {
                egui_settings
                    .default_open_url_target
                    .as_deref()
                    .unwrap_or("_self")
            };
            if let Err(err) = webbrowser::open_browser_with_options(
                webbrowser::Browser::Default,
                &url,
                webbrowser::BrowserOptions::new().with_target_hint(target),
            ) {
                log::error!("Failed to open '{}': {:?}", url, err);
            }
        }
    }

    if should_request_redraw {
        event.send(RequestRedraw);
    }
}

fn egui_to_winit_cursor_icon(cursor_icon: egui::CursorIcon) -> Option<bevy::window::CursorIcon> {
    match cursor_icon {
        egui::CursorIcon::Default => Some(bevy::window::CursorIcon::Default),
        egui::CursorIcon::PointingHand => Some(bevy::window::CursorIcon::Pointer),
        egui::CursorIcon::ResizeHorizontal => Some(bevy::window::CursorIcon::EwResize),
        egui::CursorIcon::ResizeNeSw => Some(bevy::window::CursorIcon::NeswResize),
        egui::CursorIcon::ResizeNwSe => Some(bevy::window::CursorIcon::NwseResize),
        egui::CursorIcon::ResizeVertical => Some(bevy::window::CursorIcon::NsResize),
        egui::CursorIcon::Text => Some(bevy::window::CursorIcon::Text),
        egui::CursorIcon::Grab => Some(bevy::window::CursorIcon::Grab),
        egui::CursorIcon::Grabbing => Some(bevy::window::CursorIcon::Grabbing),
        egui::CursorIcon::ContextMenu => Some(bevy::window::CursorIcon::ContextMenu),
        egui::CursorIcon::Help => Some(bevy::window::CursorIcon::Help),
        egui::CursorIcon::Progress => Some(bevy::window::CursorIcon::Progress),
        egui::CursorIcon::Wait => Some(bevy::window::CursorIcon::Wait),
        egui::CursorIcon::Cell => Some(bevy::window::CursorIcon::Cell),
        egui::CursorIcon::Crosshair => Some(bevy::window::CursorIcon::Crosshair),
        egui::CursorIcon::VerticalText => Some(bevy::window::CursorIcon::VerticalText),
        egui::CursorIcon::Alias => Some(bevy::window::CursorIcon::Alias),
        egui::CursorIcon::Copy => Some(bevy::window::CursorIcon::Copy),
        egui::CursorIcon::Move => Some(bevy::window::CursorIcon::Move),
        egui::CursorIcon::NoDrop => Some(bevy::window::CursorIcon::NoDrop),
        egui::CursorIcon::NotAllowed => Some(bevy::window::CursorIcon::NotAllowed),
        egui::CursorIcon::AllScroll => Some(bevy::window::CursorIcon::AllScroll),
        egui::CursorIcon::ZoomIn => Some(bevy::window::CursorIcon::ZoomIn),
        egui::CursorIcon::ZoomOut => Some(bevy::window::CursorIcon::ZoomOut),
        egui::CursorIcon::ResizeEast => Some(bevy::window::CursorIcon::EResize),
        egui::CursorIcon::ResizeSouthEast => Some(bevy::window::CursorIcon::SeResize),
        egui::CursorIcon::ResizeSouth => Some(bevy::window::CursorIcon::SResize),
        egui::CursorIcon::ResizeSouthWest => Some(bevy::window::CursorIcon::SwResize),
        egui::CursorIcon::ResizeWest => Some(bevy::window::CursorIcon::WResize),
        egui::CursorIcon::ResizeNorthWest => Some(bevy::window::CursorIcon::NwResize),
        egui::CursorIcon::ResizeNorth => Some(bevy::window::CursorIcon::NResize),
        egui::CursorIcon::ResizeNorthEast => Some(bevy::window::CursorIcon::NeResize),
        egui::CursorIcon::ResizeColumn => Some(bevy::window::CursorIcon::ColResize),
        egui::CursorIcon::ResizeRow => Some(bevy::window::CursorIcon::RowResize),
        egui::CursorIcon::None => None,
    }
}

/// Matches the implementation of <https://github.com/emilk/egui/blob/68b3ef7f6badfe893d3bbb1f791b481069d807d9/crates/egui-winit/src/lib.rs#L1005>.
pub fn bevy_to_egui_key(key: &Key) -> Option<egui::Key> {
    let key = match key {
        Key::Character(str) => return egui::Key::from_name(str.as_str()),
        Key::Unidentified(_) | Key::Dead(_) => return None,

        Key::Enter => egui::Key::Enter,
        Key::Tab => egui::Key::Tab,
        Key::Space => egui::Key::Space,
        Key::ArrowDown => egui::Key::ArrowDown,
        Key::ArrowLeft => egui::Key::ArrowLeft,
        Key::ArrowRight => egui::Key::ArrowRight,
        Key::ArrowUp => egui::Key::ArrowUp,
        Key::End => egui::Key::End,
        Key::Home => egui::Key::Home,
        Key::PageDown => egui::Key::PageDown,
        Key::PageUp => egui::Key::PageUp,
        Key::Backspace => egui::Key::Backspace,
        Key::Delete => egui::Key::Delete,
        Key::Insert => egui::Key::Insert,
        Key::Escape => egui::Key::Escape,
        Key::F1 => egui::Key::F1,
        Key::F2 => egui::Key::F2,
        Key::F3 => egui::Key::F3,
        Key::F4 => egui::Key::F4,
        Key::F5 => egui::Key::F5,
        Key::F6 => egui::Key::F6,
        Key::F7 => egui::Key::F7,
        Key::F8 => egui::Key::F8,
        Key::F9 => egui::Key::F9,
        Key::F10 => egui::Key::F10,
        Key::F11 => egui::Key::F11,
        Key::F12 => egui::Key::F12,
        Key::F13 => egui::Key::F13,
        Key::F14 => egui::Key::F14,
        Key::F15 => egui::Key::F15,
        Key::F16 => egui::Key::F16,
        Key::F17 => egui::Key::F17,
        Key::F18 => egui::Key::F18,
        Key::F19 => egui::Key::F19,
        Key::F20 => egui::Key::F20,

        _ => return None,
    };
    Some(key)
}

/// Matches the implementation of <https://github.com/emilk/egui/blob/68b3ef7f6badfe893d3bbb1f791b481069d807d9/crates/egui-winit/src/lib.rs#L1080>.
pub fn bevy_to_egui_physical_key(key: &KeyCode) -> Option<egui::Key> {
    let key = match key {
        KeyCode::ArrowDown => egui::Key::ArrowDown,
        KeyCode::ArrowLeft => egui::Key::ArrowLeft,
        KeyCode::ArrowRight => egui::Key::ArrowRight,
        KeyCode::ArrowUp => egui::Key::ArrowUp,

        KeyCode::Escape => egui::Key::Escape,
        KeyCode::Tab => egui::Key::Tab,
        KeyCode::Backspace => egui::Key::Backspace,
        KeyCode::Enter | KeyCode::NumpadEnter => egui::Key::Enter,

        KeyCode::Insert => egui::Key::Insert,
        KeyCode::Delete => egui::Key::Delete,
        KeyCode::Home => egui::Key::Home,
        KeyCode::End => egui::Key::End,
        KeyCode::PageUp => egui::Key::PageUp,
        KeyCode::PageDown => egui::Key::PageDown,

        // Punctuation
        KeyCode::Space => egui::Key::Space,
        KeyCode::Comma => egui::Key::Comma,
        KeyCode::Period => egui::Key::Period,
        // KeyCode::Colon => egui::Key::Colon, // NOTE: there is no physical colon key on an american keyboard
        KeyCode::Semicolon => egui::Key::Semicolon,
        KeyCode::Backslash => egui::Key::Backslash,
        KeyCode::Slash | KeyCode::NumpadDivide => egui::Key::Slash,
        KeyCode::BracketLeft => egui::Key::OpenBracket,
        KeyCode::BracketRight => egui::Key::CloseBracket,
        KeyCode::Backquote => egui::Key::Backtick,

        KeyCode::Cut => egui::Key::Cut,
        KeyCode::Copy => egui::Key::Copy,
        KeyCode::Paste => egui::Key::Paste,
        KeyCode::Minus | KeyCode::NumpadSubtract => egui::Key::Minus,
        KeyCode::NumpadAdd => egui::Key::Plus,
        KeyCode::Equal => egui::Key::Equals,

        KeyCode::Digit0 | KeyCode::Numpad0 => egui::Key::Num0,
        KeyCode::Digit1 | KeyCode::Numpad1 => egui::Key::Num1,
        KeyCode::Digit2 | KeyCode::Numpad2 => egui::Key::Num2,
        KeyCode::Digit3 | KeyCode::Numpad3 => egui::Key::Num3,
        KeyCode::Digit4 | KeyCode::Numpad4 => egui::Key::Num4,
        KeyCode::Digit5 | KeyCode::Numpad5 => egui::Key::Num5,
        KeyCode::Digit6 | KeyCode::Numpad6 => egui::Key::Num6,
        KeyCode::Digit7 | KeyCode::Numpad7 => egui::Key::Num7,
        KeyCode::Digit8 | KeyCode::Numpad8 => egui::Key::Num8,
        KeyCode::Digit9 | KeyCode::Numpad9 => egui::Key::Num9,

        KeyCode::KeyA => egui::Key::A,
        KeyCode::KeyB => egui::Key::B,
        KeyCode::KeyC => egui::Key::C,
        KeyCode::KeyD => egui::Key::D,
        KeyCode::KeyE => egui::Key::E,
        KeyCode::KeyF => egui::Key::F,
        KeyCode::KeyG => egui::Key::G,
        KeyCode::KeyH => egui::Key::H,
        KeyCode::KeyI => egui::Key::I,
        KeyCode::KeyJ => egui::Key::J,
        KeyCode::KeyK => egui::Key::K,
        KeyCode::KeyL => egui::Key::L,
        KeyCode::KeyM => egui::Key::M,
        KeyCode::KeyN => egui::Key::N,
        KeyCode::KeyO => egui::Key::O,
        KeyCode::KeyP => egui::Key::P,
        KeyCode::KeyQ => egui::Key::Q,
        KeyCode::KeyR => egui::Key::R,
        KeyCode::KeyS => egui::Key::S,
        KeyCode::KeyT => egui::Key::T,
        KeyCode::KeyU => egui::Key::U,
        KeyCode::KeyV => egui::Key::V,
        KeyCode::KeyW => egui::Key::W,
        KeyCode::KeyX => egui::Key::X,
        KeyCode::KeyY => egui::Key::Y,
        KeyCode::KeyZ => egui::Key::Z,

        KeyCode::F1 => egui::Key::F1,
        KeyCode::F2 => egui::Key::F2,
        KeyCode::F3 => egui::Key::F3,
        KeyCode::F4 => egui::Key::F4,
        KeyCode::F5 => egui::Key::F5,
        KeyCode::F6 => egui::Key::F6,
        KeyCode::F7 => egui::Key::F7,
        KeyCode::F8 => egui::Key::F8,
        KeyCode::F9 => egui::Key::F9,
        KeyCode::F10 => egui::Key::F10,
        KeyCode::F11 => egui::Key::F11,
        KeyCode::F12 => egui::Key::F12,
        KeyCode::F13 => egui::Key::F13,
        KeyCode::F14 => egui::Key::F14,
        KeyCode::F15 => egui::Key::F15,
        KeyCode::F16 => egui::Key::F16,
        KeyCode::F17 => egui::Key::F17,
        KeyCode::F18 => egui::Key::F18,
        KeyCode::F19 => egui::Key::F19,
        KeyCode::F20 => egui::Key::F20,
        _ => return None,
    };
    Some(key)
}<|MERGE_RESOLUTION|>--- conflicted
+++ resolved
@@ -18,13 +18,8 @@
         touch::TouchInput,
         ButtonState,
     },
-<<<<<<< HEAD
     log::{self, error},
-    prelude::{Entity, EventReader, Query, Resource, Time},
-=======
-    log,
     prelude::{Entity, EventReader, NonSend, Query, Resource, Time},
->>>>>>> 9b9894d8
     time::Real,
     window::{CursorMoved, RequestRedraw},
     winit::{EventLoopProxy, WakeUp},
