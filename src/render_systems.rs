use crate::{
    egui_node::{EguiNode, EguiPipeline, EguiPipelineKey},
    egui_render_to_texture_node::{EguiRenderToTextureNode, EguiRenderToTexturePass},
    EguiManagedTextures, EguiRenderToTextureHandle, EguiSettings, EguiUserTextures,
    RenderTargetSize,
};
<<<<<<< HEAD
use bevy::{
    ecs::system::SystemParam,
    prelude::*,
    render::{
        extract_resource::ExtractResource,
        render_asset::RenderAssets,
        render_graph::{RenderGraph, RenderLabel},
        render_resource::{
            BindGroup, BindGroupEntry, BindingResource, BufferId, CachedRenderPipelineId,
            DynamicUniformBuffer, PipelineCache, ShaderType, SpecializedRenderPipelines,
        },
        renderer::{RenderDevice, RenderQueue},
        sync_world::{MainEntity, RenderEntity},
        texture::GpuImage,
        view::ExtractedWindows,
        Extract,
=======
use bevy_asset::prelude::*;
use bevy_derive::{Deref, DerefMut};
use bevy_ecs::{prelude::*, system::SystemParam};
use bevy_math::Vec2;
use bevy_render::{
    extract_resource::ExtractResource,
    render_asset::RenderAssets,
    render_graph::{RenderGraph, RenderLabel},
    render_resource::{
        BindGroup, BindGroupEntry, BindingResource, BufferId, CachedRenderPipelineId,
        DynamicUniformBuffer, PipelineCache, SpecializedRenderPipelines,
>>>>>>> 509f61f7
    },
    renderer::{RenderDevice, RenderQueue},
    texture::{GpuImage, Image},
    view::ExtractedWindows,
    Extract,
};
use bevy_utils::HashMap;
use bevy_window::Window;

/// Extracted Egui settings.
#[derive(Resource, Deref, DerefMut, Default)]
pub struct ExtractedEguiSettings(pub EguiSettings);

/// The extracted version of [`EguiManagedTextures`].
#[derive(Debug, Resource)]
pub struct ExtractedEguiManagedTextures(pub HashMap<(Entity, u64), Handle<Image>>);
impl ExtractResource for ExtractedEguiManagedTextures {
    type Source = EguiManagedTextures;

    fn extract_resource(source: &Self::Source) -> Self {
        Self(source.iter().map(|(k, v)| (*k, v.handle.clone())).collect())
    }
}

/// Corresponds to Egui's [`egui::TextureId`].
#[derive(Debug, PartialEq, Eq, Hash)]
pub enum EguiTextureId {
    /// Textures allocated via Egui.
    Managed(MainEntity, u64),
    /// Textures allocated via Bevy.
    User(u64),
}

/// Extracted Egui textures.
#[derive(SystemParam)]
pub struct ExtractedEguiTextures<'w> {
    /// Maps Egui managed texture ids to Bevy image handles.
    pub egui_textures: Res<'w, ExtractedEguiManagedTextures>,
    /// Maps Bevy managed texture handles to Egui user texture ids.
    pub user_textures: Res<'w, EguiUserTextures>,
}

/// [`RenderLabel`] type for the Egui pass.
#[derive(Debug, Hash, PartialEq, Eq, Clone, RenderLabel)]
pub struct EguiPass {
    /// Index of the window entity.
    pub entity_index: u32,
    /// Generation of the window entity.
    pub entity_generation: u32,
}

impl ExtractedEguiTextures<'_> {
    /// Returns an iterator over all textures (both Egui and Bevy managed).
    pub fn handles(&self) -> impl Iterator<Item = (EguiTextureId, AssetId<Image>)> + '_ {
        self.egui_textures
            .0
            .iter()
            .map(|(&(window, texture_id), managed_tex)| {
                (
                    EguiTextureId::Managed(MainEntity::from(window), texture_id),
                    managed_tex.id(),
                )
            })
            .chain(
                self.user_textures
                    .textures
                    .iter()
                    .map(|(handle, id)| (EguiTextureId::User(*id), handle.id())),
            )
    }
}

/// Sets up the pipeline for newly created windows.
pub fn setup_new_windows_render_system(
    windows: Extract<Query<(Entity, &RenderEntity), Added<Window>>>,
    mut render_graph: ResMut<RenderGraph>,
) {
    for (window, render_window) in windows.iter() {
        let egui_pass = EguiPass {
            entity_index: render_window.index(),
            entity_generation: render_window.generation(),
        };
        let new_node = EguiNode::new(MainEntity::from(window), *render_window);

        render_graph.add_node(egui_pass.clone(), new_node);

        render_graph.add_node_edge(bevy_render::graph::CameraDriverLabel, egui_pass);
    }
}
/// Sets up the pipeline for newly created Render to texture entities.
pub fn setup_new_rtt_render_system(
    render_to_texture_targets: Extract<
        Query<(Entity, &RenderEntity), Added<EguiRenderToTextureHandle>>,
    >,
    mut render_graph: ResMut<RenderGraph>,
) {
    for (render_to_texture_target, render_entity) in render_to_texture_targets.iter() {
        let egui_rtt_pass = EguiRenderToTexturePass {
            entity_index: render_to_texture_target.index(),
            entity_generation: render_to_texture_target.generation(),
        };

        let new_node = EguiRenderToTextureNode::new(
            *render_entity,
            MainEntity::from(render_to_texture_target),
        );

        render_graph.add_node(egui_rtt_pass.clone(), new_node);

        render_graph.add_node_edge(egui_rtt_pass, bevy_render::graph::CameraDriverLabel);
    }
}

/// Describes the transform buffer.
#[derive(Resource, Default)]
pub struct EguiTransforms {
    /// Uniform buffer.
    pub buffer: DynamicUniformBuffer<EguiTransform>,
    /// The Entity is from the main world.
    pub offsets: HashMap<MainEntity, u32>,
    /// Bind group.
    pub bind_group: Option<(BufferId, BindGroup)>,
}

/// Scale and translation for rendering Egui shapes. Is needed to transform Egui coordinates from
/// the screen space with the center at (0, 0) to the normalised viewport space.
#[derive(encase::ShaderType, Default)]
pub struct EguiTransform {
    /// Is affected by window size and [`EguiSettings::scale_factor`].
    pub scale: Vec2,
    /// Normally equals `Vec2::new(-1.0, 1.0)`.
    pub translation: Vec2,
}

impl EguiTransform {
    /// Calculates the transform from window size and scale factor.
    pub fn from_render_target_size(
        render_target_size: RenderTargetSize,
        scale_factor: f32,
    ) -> Self {
        EguiTransform {
            scale: Vec2::new(
                2.0 / (render_target_size.width() / scale_factor),
                -2.0 / (render_target_size.height() / scale_factor),
            ),
            translation: Vec2::new(-1.0, 1.0),
        }
    }
}

/// Prepares Egui transforms.
pub fn prepare_egui_transforms_system(
    mut egui_transforms: ResMut<EguiTransforms>,
    render_targets: Query<(Option<&MainEntity>, &EguiSettings, &RenderTargetSize)>,
    render_device: Res<RenderDevice>,
    render_queue: Res<RenderQueue>,
    egui_pipeline: Res<EguiPipeline>,
) {
    egui_transforms.buffer.clear();
    egui_transforms.offsets.clear();

    for (window_main, egui_settings, size) in render_targets.iter() {
        let offset = egui_transforms
            .buffer
            .push(&EguiTransform::from_render_target_size(
                *size,
                egui_settings.scale_factor,
            ));
        if let Some(window_main) = window_main {
            egui_transforms.offsets.insert(*window_main, offset);
        }
    }

    egui_transforms
        .buffer
        .write_buffer(&render_device, &render_queue);

    if let Some(buffer) = egui_transforms.buffer.buffer() {
        match egui_transforms.bind_group {
            Some((id, _)) if buffer.id() == id => {}
            _ => {
                let transform_bind_group = render_device.create_bind_group(
                    Some("egui transform bind group"),
                    &egui_pipeline.transform_bind_group_layout,
                    &[BindGroupEntry {
                        binding: 0,
                        resource: egui_transforms.buffer.binding().unwrap(),
                    }],
                );
                egui_transforms.bind_group = Some((buffer.id(), transform_bind_group));
            }
        };
    }
}

/// Maps Egui textures to bind groups.
#[derive(Resource, Deref, DerefMut, Default)]
pub struct EguiTextureBindGroups(pub HashMap<EguiTextureId, BindGroup>);

/// Queues bind groups.
pub fn queue_bind_groups_system(
    mut commands: Commands,
    egui_textures: ExtractedEguiTextures,
    render_device: Res<RenderDevice>,
    gpu_images: Res<RenderAssets<GpuImage>>,
    egui_pipeline: Res<EguiPipeline>,
) {
    let bind_groups = egui_textures
        .handles()
        .filter_map(|(texture, handle_id)| {
            let gpu_image = gpu_images.get(&Handle::Weak(handle_id))?;
            let bind_group = render_device.create_bind_group(
                None,
                &egui_pipeline.texture_bind_group_layout,
                &[
                    BindGroupEntry {
                        binding: 0,
                        resource: BindingResource::TextureView(&gpu_image.texture_view),
                    },
                    BindGroupEntry {
                        binding: 1,
                        resource: BindingResource::Sampler(&gpu_image.sampler),
                    },
                ],
            );
            Some((texture, bind_group))
        })
        .collect();

    commands.insert_resource(EguiTextureBindGroups(bind_groups))
}

/// Cached Pipeline IDs for the specialized instances of `EguiPipeline`.
#[derive(Resource)]
pub struct EguiPipelines(pub HashMap<MainEntity, CachedRenderPipelineId>);

/// Queue [`EguiPipeline`] instances specialized on each window's swap chain texture format.
pub fn queue_pipelines_system(
    mut commands: Commands,
    pipeline_cache: Res<PipelineCache>,
    mut specialized_pipelines: ResMut<SpecializedRenderPipelines<EguiPipeline>>,
    egui_pipeline: Res<EguiPipeline>,
    windows: Res<ExtractedWindows>,
    render_to_texture: Query<(&MainEntity, &EguiRenderToTextureHandle)>,
    images: Res<RenderAssets<GpuImage>>,
) {
    let mut pipelines: HashMap<MainEntity, CachedRenderPipelineId> = windows
        .iter()
        .filter_map(|(window_id, window)| {
            let key = EguiPipelineKey::from_extracted_window(window)?;
            let pipeline_id =
                specialized_pipelines.specialize(&pipeline_cache, &egui_pipeline, key);
            Some((MainEntity::from(*window_id), pipeline_id))
        })
        .collect();

    pipelines.extend(
        render_to_texture
            .iter()
            .filter_map(|(main_entity, handle)| {
                let img = images.get(&handle.0)?;
                let key = EguiPipelineKey::from_gpu_image(img);
                let pipeline_id =
                    specialized_pipelines.specialize(&pipeline_cache, &egui_pipeline, key);

                Some((*main_entity, pipeline_id))
            }),
    );

    commands.insert_resource(EguiPipelines(pipelines));
}<|MERGE_RESOLUTION|>--- conflicted
+++ resolved
@@ -4,24 +4,6 @@
     EguiManagedTextures, EguiRenderToTextureHandle, EguiSettings, EguiUserTextures,
     RenderTargetSize,
 };
-<<<<<<< HEAD
-use bevy::{
-    ecs::system::SystemParam,
-    prelude::*,
-    render::{
-        extract_resource::ExtractResource,
-        render_asset::RenderAssets,
-        render_graph::{RenderGraph, RenderLabel},
-        render_resource::{
-            BindGroup, BindGroupEntry, BindingResource, BufferId, CachedRenderPipelineId,
-            DynamicUniformBuffer, PipelineCache, ShaderType, SpecializedRenderPipelines,
-        },
-        renderer::{RenderDevice, RenderQueue},
-        sync_world::{MainEntity, RenderEntity},
-        texture::GpuImage,
-        view::ExtractedWindows,
-        Extract,
-=======
 use bevy_asset::prelude::*;
 use bevy_derive::{Deref, DerefMut};
 use bevy_ecs::{prelude::*, system::SystemParam};
@@ -33,9 +15,9 @@
     render_resource::{
         BindGroup, BindGroupEntry, BindingResource, BufferId, CachedRenderPipelineId,
         DynamicUniformBuffer, PipelineCache, SpecializedRenderPipelines,
->>>>>>> 509f61f7
     },
     renderer::{RenderDevice, RenderQueue},
+    sync_world::{MainEntity, RenderEntity},
     texture::{GpuImage, Image},
     view::ExtractedWindows,
     Extract,
