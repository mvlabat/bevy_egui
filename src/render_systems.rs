use crate::{
    egui_node::{EguiNode, EguiPipeline, EguiPipelineKey},
    egui_render_to_texture_node::{EguiRenderToTextureNode, EguiRenderToTexturePass},
    EguiManagedTextures, EguiRenderToTextureHandle, EguiSettings, EguiUserTextures, WindowSize,
};
use bevy::{
    ecs::system::SystemParam,
    prelude::*,
    render::{
        extract_resource::ExtractResource,
        render_asset::RenderAssets,
        render_graph::{RenderGraph, RenderLabel},
        render_resource::{
            BindGroup, BindGroupEntry, BindingResource, BufferId, CachedRenderPipelineId,
            DynamicUniformBuffer, PipelineCache, ShaderType, SpecializedRenderPipelines,
        },
        renderer::{RenderDevice, RenderQueue},
        texture::GpuImage,
        view::ExtractedWindows,
        Extract,
    },
    utils::HashMap,
};

/// Extracted Egui settings.
#[derive(Resource, Deref, DerefMut, Default)]
pub struct ExtractedEguiSettings(pub EguiSettings);

/// The extracted version of [`EguiManagedTextures`].
#[derive(Debug, Resource)]
pub struct ExtractedEguiManagedTextures(pub HashMap<(Entity, u64), Handle<Image>>);
impl ExtractResource for ExtractedEguiManagedTextures {
    type Source = EguiManagedTextures;

    fn extract_resource(source: &Self::Source) -> Self {
        Self(source.iter().map(|(k, v)| (*k, v.handle.clone())).collect())
    }
}

/// Corresponds to Egui's [`egui::TextureId`].
#[derive(Debug, PartialEq, Eq, Hash)]
pub enum EguiTextureId {
    /// Textures allocated via Egui.
    Managed(Entity, u64),
    /// Textures allocated via Bevy.
    User(u64),
}

/// Extracted Egui textures.
#[derive(SystemParam)]
pub struct ExtractedEguiTextures<'w> {
    /// Maps Egui managed texture ids to Bevy image handles.
    pub egui_textures: Res<'w, ExtractedEguiManagedTextures>,
    /// Maps Bevy managed texture handles to Egui user texture ids.
    pub user_textures: Res<'w, EguiUserTextures>,
}

/// [`RenderLabel`] type for the Egui pass.
#[derive(Debug, Hash, PartialEq, Eq, Clone, RenderLabel)]
pub struct EguiPass {
    /// Index of the window entity.
    pub entity_index: u32,
    /// Generation of the window entity.
    pub entity_generation: u32,
}

impl ExtractedEguiTextures<'_> {
    /// Returns an iterator over all textures (both Egui and Bevy managed).
    pub fn handles(&self) -> impl Iterator<Item = (EguiTextureId, AssetId<Image>)> + '_ {
        self.egui_textures
            .0
            .iter()
            .map(|(&(window, texture_id), managed_tex)| {
                (EguiTextureId::Managed(window, texture_id), managed_tex.id())
            })
            .chain(
                self.user_textures
                    .textures
                    .iter()
                    .map(|(handle, id)| (EguiTextureId::User(*id), handle.id())),
            )
    }
}

/// Sets up the pipeline for newly created windows.
pub fn setup_new_windows_render_system(
    windows: Extract<Query<Entity, Added<Window>>>,
    mut render_graph: ResMut<RenderGraph>,
) {
    for window in windows.iter() {
        let egui_pass = EguiPass {
            entity_index: window.index(),
            entity_generation: window.generation(),
        };

        let new_node = EguiNode::new(window);

        render_graph.add_node(egui_pass.clone(), new_node);

        render_graph.add_node_edge(bevy::render::graph::CameraDriverLabel, egui_pass);
    }
}
/// Sets up the pipeline for newly created Render to texture entities.
pub fn setup_new_rtt_render_system(
    windows: Extract<Query<Entity, Added<EguiRenderToTextureHandle>>>,
    mut render_graph: ResMut<RenderGraph>,
) {
    for window in windows.iter() {
        let egui_rtt_pass = EguiRenderToTexturePass {
            entity_index: window.index(),
            entity_generation: window.generation(),
        };

        let new_node = EguiRenderToTextureNode::new(window);

        render_graph.add_node(egui_rtt_pass.clone(), new_node);

        render_graph.add_node_edge(egui_rtt_pass, bevy::render::graph::CameraDriverLabel);
    }
}

/// Describes the transform buffer.
#[derive(Resource, Default)]
pub struct EguiTransforms {
    /// Uniform buffer.
    pub buffer: DynamicUniformBuffer<EguiTransform>,
    /// Offsets for each window.
    pub offsets: HashMap<Entity, u32>,
    /// Bind group.
    pub bind_group: Option<(BufferId, BindGroup)>,
}

/// Scale and translation for rendering Egui shapes. Is needed to transform Egui coordinates from
/// the screen space with the center at (0, 0) to the normalised viewport space.
#[derive(ShaderType, Default)]
pub struct EguiTransform {
    /// Is affected by window size and [`EguiSettings::scale_factor`].
    pub scale: Vec2,
    /// Normally equals `Vec2::new(-1.0, 1.0)`.
    pub translation: Vec2,
}

impl EguiTransform {
    /// Calculates the transform from window size and scale factor.
    pub fn from_window_size(window_size: WindowSize, scale_factor: f32) -> Self {
        EguiTransform {
            scale: Vec2::new(
                2.0 / (window_size.width() / scale_factor),
                -2.0 / (window_size.height() / scale_factor),
            ),
            translation: Vec2::new(-1.0, 1.0),
        }
    }
}

/// Prepares Egui transforms.
pub fn prepare_egui_transforms_system(
    mut egui_transforms: ResMut<EguiTransforms>,
    window_sizes: Query<(Entity, &WindowSize)>,
    egui_settings: Res<EguiSettings>,

    render_device: Res<RenderDevice>,
    render_queue: Res<RenderQueue>,

    egui_pipeline: Res<EguiPipeline>,
) {
    egui_transforms.buffer.clear();
    egui_transforms.offsets.clear();

    for (window, size) in window_sizes.iter() {
        let offset = egui_transforms
            .buffer
            .push(&EguiTransform::from_window_size(
                *size,
                egui_settings.scale_factor,
            ));
        egui_transforms.offsets.insert(window, offset);
    }

    egui_transforms
        .buffer
        .write_buffer(&render_device, &render_queue);

    if let Some(buffer) = egui_transforms.buffer.buffer() {
        match egui_transforms.bind_group {
            Some((id, _)) if buffer.id() == id => {}
            _ => {
                let transform_bind_group = render_device.create_bind_group(
                    Some("egui transform bind group"),
                    &egui_pipeline.transform_bind_group_layout,
                    &[BindGroupEntry {
                        binding: 0,
                        resource: egui_transforms.buffer.binding().unwrap(),
                    }],
                );
                egui_transforms.bind_group = Some((buffer.id(), transform_bind_group));
            }
        };
    }
}

/// Maps Egui textures to bind groups.
#[derive(Resource, Deref, DerefMut, Default)]
pub struct EguiTextureBindGroups(pub HashMap<EguiTextureId, BindGroup>);

/// Queues bind groups.
pub fn queue_bind_groups_system(
    mut commands: Commands,
    egui_textures: ExtractedEguiTextures,
    render_device: Res<RenderDevice>,
    gpu_images: Res<RenderAssets<GpuImage>>,
    egui_pipeline: Res<EguiPipeline>,
) {
    let bind_groups = egui_textures
        .handles()
        .filter_map(|(texture, handle_id)| {
            let gpu_image = gpu_images.get(&Handle::Weak(handle_id))?;
            let bind_group = render_device.create_bind_group(
                None,
                &egui_pipeline.texture_bind_group_layout,
                &[
                    BindGroupEntry {
                        binding: 0,
                        resource: BindingResource::TextureView(&gpu_image.texture_view),
                    },
                    BindGroupEntry {
                        binding: 1,
                        resource: BindingResource::Sampler(&gpu_image.sampler),
                    },
                ],
            );
            Some((texture, bind_group))
        })
        .collect();

    commands.insert_resource(EguiTextureBindGroups(bind_groups))
}

/// Cached Pipeline IDs for the specialized `EguiPipeline`s
#[derive(Resource)]
pub struct EguiPipelines(pub HashMap<Entity, CachedRenderPipelineId>);

/// Queue [`EguiPipeline`]s specialized on each window's swap chain texture format.
pub fn queue_pipelines_system(
    mut commands: Commands,
    pipeline_cache: Res<PipelineCache>,
    mut specialized_pipelines: ResMut<SpecializedRenderPipelines<EguiPipeline>>,
    egui_pipeline: Res<EguiPipeline>,
    windows: Res<ExtractedWindows>,
    render_to_tex: Query<(Entity, &EguiRenderToTextureHandle)>,
    images: Res<RenderAssets<GpuImage>>,
) {
    let mut pipelines: HashMap<Entity, CachedRenderPipelineId> = windows
        .iter()
        .filter_map(|(window_id, window)| {
<<<<<<< HEAD
            let key = EguiPipelineKey {
                texture_format: window.swap_chain_texture_format?.add_srgb_suffix(),
            };
            let pipeline_id =
                specialized_pipelines.specialize(&pipeline_cache, &egui_pipeline, key);
=======
            let key = EguiPipelineKey::from_extracted_window(window)?;
            let pipeline_id = pipelines.specialize(&pipeline_cache, &egui_pipeline, key);
>>>>>>> 0815a1d2

            Some((*window_id, pipeline_id))
        })
        .collect();

    pipelines.extend(render_to_tex.iter().filter_map(|(e, handle)| {
        let img = images.get(&handle.0)?;
        let key = EguiPipelineKey {
            texture_format: img.texture_format.add_srgb_suffix(),
        };
        let pipeline_id = specialized_pipelines.specialize(&pipeline_cache, &egui_pipeline, key);

        Some((e, pipeline_id))
    }));

    commands.insert_resource(EguiPipelines(pipelines));
}<|MERGE_RESOLUTION|>--- conflicted
+++ resolved
@@ -253,17 +253,8 @@
     let mut pipelines: HashMap<Entity, CachedRenderPipelineId> = windows
         .iter()
         .filter_map(|(window_id, window)| {
-<<<<<<< HEAD
-            let key = EguiPipelineKey {
-                texture_format: window.swap_chain_texture_format?.add_srgb_suffix(),
-            };
-            let pipeline_id =
-                specialized_pipelines.specialize(&pipeline_cache, &egui_pipeline, key);
-=======
             let key = EguiPipelineKey::from_extracted_window(window)?;
-            let pipeline_id = pipelines.specialize(&pipeline_cache, &egui_pipeline, key);
->>>>>>> 0815a1d2
-
+            let pipeline_id = specialized_pipelines.specialize(&pipeline_cache, &egui_pipeline, key);
             Some((*window_id, pipeline_id))
         })
         .collect();
