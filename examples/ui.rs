--- conflicted
+++ resolved
@@ -1,13 +1,9 @@
-<<<<<<< HEAD
 use bevy::{
     log::{Level, LogPlugin},
     prelude::*,
     window::{PrimaryWindow, SystemCursorIcon},
     winit::cursor::CursorIcon,
 };
-=======
-use bevy::prelude::*;
->>>>>>> 2ae63965
 use bevy_egui::{EguiContexts, EguiPlugin, EguiSettings};
 
 struct Images {
@@ -33,7 +29,6 @@
     App::new()
         .insert_resource(ClearColor(Color::BLACK))
         .init_resource::<UiState>()
-<<<<<<< HEAD
         .add_plugins(
             DefaultPlugins
                 .set(LogPlugin {
@@ -43,22 +38,13 @@
                 })
                 .set(WindowPlugin {
                     primary_window: Some(Window {
+                        // You may want this set to `true` if you need virtual keyboard work in mobile browsers.
                         prevent_default_event_handling: false,
                         ..default()
                     }),
                     ..default()
                 }),
         )
-=======
-        .add_plugins(DefaultPlugins.set(WindowPlugin {
-            primary_window: Some(Window {
-                // You may want this set to `true` if you need virtual keyboard work in mobile browsers.
-                prevent_default_event_handling: false,
-                ..default()
-            }),
-            ..default()
-        }))
->>>>>>> 2ae63965
         .add_plugins(EguiPlugin)
         .add_systems(Startup, configure_cursor)
         .add_systems(Startup, configure_visuals_system)
