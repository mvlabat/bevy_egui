[package]
name = "bevy_egui"
version = "0.25.0"
authors = ["mvlabat <mvlabat@gmail.com>"]
description = "A plugin for Egui integration into Bevy"
license = "MIT"
edition = "2021"
repository = "https://github.com/mvlabat/bevy_egui"
exclude = ["assets/**/*", ".github/**/*"]

[package.metadata.docs.rs]
features = ["bevy/x11"]
all-features = true

# See more keys and their definitions at https://doc.rust-lang.org/cargo/reference/manifest.html
[features]
default = ["manage_clipboard", "open_url", "default_fonts", "render"]
immutable_ctx = []
manage_clipboard = ["arboard", "thread_local"]
open_url = ["webbrowser"]
default_fonts = ["egui/default_fonts"]
render = ["bevy/bevy_render"]
serde = ["egui/serde"]

[[example]]
name = "render_to_image_widget"
required-features = ["render"]
[[example]]
name = "side_panel"
required-features = ["render"]
[[example]]
name = "simple"
required-features = ["render"]
[[example]]
name = "two_windows"
required-features = ["render"]
[[example]]
name = "ui"
required-features = ["render"]

[dependencies]
<<<<<<< HEAD
bevy = { version = "0.12", default-features = false, features = [
    "bevy_render",
=======
bevy = { version = "0.13", default-features = false, features = [
>>>>>>> 325bbdf6
    "bevy_asset",
] }
egui = { version = "0.26", default-features = false, features = ["bytemuck"] }
webbrowser = { version = "0.8.2", optional = true }

[target.'cfg(not(any(target_arch = "wasm32", target_os = "android")))'.dependencies]
arboard = { version = "3.2.0", optional = true }
thread_local = { version = "1.1.0", optional = true }

[target.'cfg(target_arch = "wasm32")'.dependencies]
web-sys = { version = "0.3.63", features = ["Navigator"] }

[dev-dependencies]
version-sync = "0.9.4"
bevy = { version = "0.13", default-features = false, features = [
    "x11",
    "png",
    "bevy_pbr",
    "bevy_core_pipeline",
    "tonemapping_luts",
] }

[target.'cfg(target_arch = "wasm32")'.dependencies]
winit = "0.28"
web-sys = { version = "0.3.63", features = [
    "Clipboard",
    "ClipboardEvent",
    "DataTransfer",
    'Document',
    'EventTarget',
    "Window",
    "Navigator",
] }
js-sys = "0.3.63"
wasm-bindgen = "0.2.84"
wasm-bindgen-futures = "0.4.36"
console_log = "1.0.0"
log = "0.4"
crossbeam-channel = "0.5.8"

[workspace]
members = ["run-wasm"]<|MERGE_RESOLUTION|>--- conflicted
+++ resolved
@@ -39,23 +39,13 @@
 required-features = ["render"]
 
 [dependencies]
-<<<<<<< HEAD
-bevy = { version = "0.12", default-features = false, features = [
-    "bevy_render",
-=======
-bevy = { version = "0.13", default-features = false, features = [
->>>>>>> 325bbdf6
-    "bevy_asset",
-] }
+bevy = { version = "0.13", default-features = false, features = ["bevy_asset"] }
 egui = { version = "0.26", default-features = false, features = ["bytemuck"] }
 webbrowser = { version = "0.8.2", optional = true }
 
 [target.'cfg(not(any(target_arch = "wasm32", target_os = "android")))'.dependencies]
 arboard = { version = "3.2.0", optional = true }
 thread_local = { version = "1.1.0", optional = true }
-
-[target.'cfg(target_arch = "wasm32")'.dependencies]
-web-sys = { version = "0.3.63", features = ["Navigator"] }
 
 [dev-dependencies]
 version-sync = "0.9.4"
@@ -65,10 +55,11 @@
     "bevy_pbr",
     "bevy_core_pipeline",
     "tonemapping_luts",
+    "webgl2",
 ] }
 
 [target.'cfg(target_arch = "wasm32")'.dependencies]
-winit = "0.28"
+winit = "0.29"
 web-sys = { version = "0.3.63", features = [
     "Clipboard",
     "ClipboardEvent",
