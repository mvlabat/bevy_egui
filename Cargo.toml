--- conflicted
+++ resolved
@@ -39,18 +39,12 @@
 required-features = ["render"]
 
 [dependencies]
-<<<<<<< HEAD
-bevy = { version = "0.13", default-features = false, features = ["bevy_asset"] }
-egui = { version = "0.27", default-features = false, features = ["bytemuck"] }
-webbrowser = { version = "1.0.1", optional = true }
-=======
 bevy = { version = "0.14.0", default-features = false, features = [
     "bevy_asset",
 ] }
 egui = { version = "0.28", default-features = false, features = ["bytemuck"] }
 bytemuck = "1"
-webbrowser = { version = "0.8.2", optional = true }
->>>>>>> f069c0c4
+webbrowser = { version = "1.0.1", optional = true }
 
 [target.'cfg(not(any(target_arch = "wasm32", target_os = "android")))'.dependencies]
 arboard = { version = "3.2.0", optional = true }
